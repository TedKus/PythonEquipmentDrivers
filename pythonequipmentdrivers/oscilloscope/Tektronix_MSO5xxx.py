from pythonequipmentdrivers import Scpi_Instrument
import struct
import numpy as np
from pathlib import Path
from typing import Union, Tuple


class Tektronix_MSO5xxx(Scpi_Instrument):
    """
    Tektronix_MSO5xxx(address)

    address : str, address of the connected oscilloscope

    object for accessing basic functionallity of the Tektronix_MSO5xxx
    Family of Oscilloscopes
    """

    def __init__(self, address: str, **kwargs) -> None:
        super().__init__(address, **kwargs)

        # get image formatting
        self.instrument.write('EXP:FORM PNG')  # image is a .png file
        self.instrument.write('HARDC:PORT FILE')  # image is stored as a file
        self.instrument.write('HARDC:PALE COLOR')  # color image (alt INKS)
        self.instrument.write('HARDC:LAY LAN')  # landscape image
        self.instrument.write('HARDC:VIEW FULLNO')  # no menu, full-screen wvfm

    def select_channel(self, channel: int, state: bool) -> None:
        """
        select_channel(channel)

        channel: int, channel number of channel
                    valid options are 1,2,3, and 4

        state: bool, whether or not the respective channel is
                selected/visable on the screen.

        selects the specified channel. This is allow the specified channel
        to be seen on top of the others in the display. With a given
        channel selected any cursor measurements will then correspond to
        the selected channel.
        """

        cmd_str = f"SEL:CH{int(channel)} {'ON' if state else 'OFF'}"
        self.instrument.write(cmd_str)

    def get_channel_data(self, *channels: int, **kwargs) -> Tuple:
        """
        get_channel_data(*channels, start_percent=0, stop_percent=100,
                         return_time=True, dtype=np.float32)

        Retrieves waveform data from the oscilloscope on the specified
        channel(s). Optionally points to start / stop the transfer can be
        given. start_percent and stop_percent can be set independently, the
        waveform returned will always start from the smaller of the two and
        go to the largest.

        Args:
            *channels: (int, Iterable[int]) or sequence of ints, channel
                number(s) of the waveform(s) to be transferred.

        Kwargs:
            start_percent (int, optional): point in time to begin the waveform
                transfer number represents percent of the record length. Valid
                settings are 0-100. Defaults to 0.
            stop_percent (int, optional): point in time to begin the waveform
                transfer number represents percent of the record length. Valid
                settings are 0-100. Defaults to 100.
            return_time (bool, optional): Whether or not to return the time
                array with the rest of the waveform data. Defaults to True.
            dtype (type, optional): data type to be used for waveform data.
                Defaults to float32.

        Returns:
            Union[tuple, numpy.array]: waveform data. if len(channels) > 1 or
                or if return_time is true this is a tuple of numpy arrays. If
                time information is returned it will always be the first value,
                any additional waveforms will be returned in the same order
                they were passed. In the case of len(channels) == 1 and
                return_time is False a single numpy array is returned
        """

        # get record window metadata
        N = self.get_record_length()
        x_offset = int(self.get_trigger_position()/100*N)

        # formatting info
        dtype = kwargs.get('dtype', np.float32)
        start_idx = np.clip(kwargs.get('start_percent', 0), 0, 100)/100*N
        stop_idx = np.clip(kwargs.get('stop_percent', 100), 0, 100)/100*N

        waves = []
        for channel in channels:

            # configure data transfer
            self.instrument.write(f'DATA:START {start_idx}')  # data range
            self.instrument.write(f'DATA:STOP {stop_idx}')
            self.instrument.write(f'DATA:SOU CH{channel}')  # data source
            self.instrument.write('DATA:ENC SRP')  # encoding, int little-end

            # get waveform metadata
            dt = float(self.instrument.query('WFMPRE:XINCR?'))  # sampling time
            y_offset = float(self.instrument.query('WFMPRE:YOFF?'))
            y_scale = float(self.instrument.query('WFMPRE:YMULT?'))

            adc_offset = float(self.instrument.query('WFMPRE:YZERO?'))

            # get raw data, strip header
            self.instrument.write('CURVE?')
            raw_data = self.instrument.read_raw()

            header_len = 2 + int(raw_data[1])
            raw_data = raw_data[header_len:-1]

            data = np.array(struct.unpack(f'{len(raw_data)}B', raw_data),
                            dtype=dtype)

            # decode into measured value using waveform metadata
            wave = (data - y_offset)*y_scale + adc_offset
            waves.append(wave)

        if kwargs.get('return_time', True):
            # generate time vector / account for trigger position
            # all waveforms assumed to have same duration (just use last)
            t = np.arange(0, dt*len(wave), dt, dtype=dtype)
            t -= (x_offset - min([start_idx, stop_idx]))*dt

            return (t, *waves)
        else:
            if len(waves) == 1:
                return waves[0]
            return tuple(waves)

    def set_channel_label(self, channel: int, label: str) -> None:
        """
        set_channel_label(channel, label)

        updates the text label on a channel specified by "channel" with the
        value given in "label".

        Args:
            channel (int): channel number to update label of.
            label (str): text label to assign to the specified
        """

        self.instrument.write(f'CH{int(channel)}:LAB:NAM "{label}"')

    def get_channel_label(self, channel: int) -> str:
        """
        get_channel_label(channel)

        retrives the label currently used by the specified channel

        Args:
            channel (int): channel number to get label of.

        Returns:
            (str): specified channel label
        """

        response = self.instrument.query(f'CH{channel}:LAB:NAM?')
        return response.strip().replace('"', '')

    def set_channel_label_position(self, channel: int, pos: tuple) -> None:
        """
        set_channel_label_position(channel, pos)

        Configures the placement of label text relative to the 0 amplitude
        point on the display for a given channel.

        Args:
            channel (int): channel number to adjust
            pos (Tuple[float, float]): the relative x, y positon of
                the channel label with respect to the waveform as number of
                divisions.
        """

        if (not isinstance(pos, (tuple, list))) or (len(pos) != 2):
            raise ValueError('Arg "pos" must be an iterable of length 2')

        x_coord, y_coord = pos

        self.instrument.write(f'CH{int(channel)}:LAB:XPOS {float(x_coord)}')
        self.instrument.write(f'CH{int(channel)}:LAB:YPOS {float(y_coord)}')

<<<<<<< HEAD
    def get_channel_label_position(self,
                                   channel: int) -> "tuple[float, float]":
=======
    def get_channel_label_position(self, channel: int) -> Tuple[float, float]:
>>>>>>> e91a30de
        """
        get_channel_label_position(channel)

        Retrivies the configuration of the placement of label text relative to
        the 0 amplitude point on the display for a given channel.

        Args:
            channel (int): hannel number to query

        Returns:
            Tuple[float, float]: the relative x, y positon of the channel label
                with respect to the waveform as a number of divisions.
        """

        x_coord = float(self.instrument.query(f'CH{int(channel)}:LAB:XPOS?'))
        y_coord = float(self.instrument.query(f'CH{int(channel)}:LAB:YPOS?'))

        return (x_coord, y_coord)

    def set_channel_bandwidth(self, channel: int, bandwidth: float) -> None:
        """
        set_channel_bandwidth(channel, bandwidth)

        Sets the bandwidth limiting of "channel" to the value specified by
        "bandwidth". Note: different probes have different possible bandwidth
        settings, if the value specified in this function isn't availible on
        the probe connected to the specified input it will likely round UP to
        the nearest availible setting

        Args:
            channel (int): channel number to configure
            bandwidth (float): desired bandwidth setting for "channel" in Hz
        """

        if isinstance(bandwidth, str) and (bandwidth.upper() == 'FULL'):
            self.instrument.write(f"CH{int(channel)}:BAN FULL")
        else:
            self.instrument.write(f"CH{int(channel)}:BAN {float(bandwidth)}")

    def get_channel_bandwidth(self, channel: int) -> float:
        """
        get_channel_bandwidth(channel)

        Retrives the bandwidth setting used by the specified channel in Hz.

        Args:
            channel (int): channel number to query information on

        Returns:
            float: channel bandwidth setting
        """

        response = self.instrument.query(f"CH{int(channel)}:BAN?")
        return float(response)

    def set_channel_scale(self, channel: int, scale: float) -> None:
        """
        set_channel_scale(channel, scale)

        sets the scale of vertical divisons for the specified channel

        Args:
            channel (int): channel number to query information on
            scale (float): scale of the channel amplitude across one
                vertical division on the display.
        """

        self.instrument.write(f'CH{int(channel)}:SCA {float(scale)}')

    def get_channel_scale(self, channel):
        """
        get_channel_scale(channel)

        Retrives the scale for vertical divisons for the specified channel

        Args:
            channel (int): channel number to query information on

        Returns:
            (float): vertical scale
        """

        response = self.instrument.query(f'CH{int(channel)}:SCA?')
        return float(response)

    def set_channel_offset(self, channel: int, off: float) -> None:
        """
        set_channel_offset(channel, off)

        Sets the vertical offset for the display of the specified channel.

        Args:
            channel (int): Channel number to query
            off (float): vertical/amplitude offset
        """

        self.instrument.write(f"CH{int(channel)}:OFFS {float(off)}")

    def get_channel_offset(self, channel: int) -> float:
        """
        get_channel_offset(channel)

        Retrives the vertical offset for the display of the specified channel.

        Args:
            channel (int): Channel number to query

        Returns:
            float: vertical/amplitude offset
        """

        response = self.instrument.query(f"CH{int(channel)}:OFFS?")
        return float(response)

    def set_channel_position(self, channel: int, position: float) -> None:
        """
        set_channel_position(channel, position)

        Sets the vertical postion of the 0 amplitude line in the display of the
        specified channel's waveform. The veritcal position is represented a
        number of vertical division on the display (from the center). Can be
        positive negative or fractional.

        Args:
            channel (int): Channel number to query
            position (float): vertical postion of the 0 amplitude position in
                the display of the specified channel waveform.
        """

        self.instrument.write(f"CH{int(channel)}:POS {float(position)}")

    def get_channel_position(self, channel: int) -> float:
        """
        get_channel_position(channel)

        Retrieves the vertical postion of the 0 amplitude line used in the
        display of the specified channel's waveform. The veritcal position is
        represented a number of vertical division on the display (from the
        center). Can be positive negative or fractional.

        Args:
            channel (int): Channel number to query

        Returns:
            float: vertical postion of the 0 amplitude position in the display
                of the specified channel waveform.
        """

        response = self.instrument.query(f"CH{int(channel)}:POS?")
        return float(response)

    def set_channel_coupling(self, channel: int, coupling: str) -> None:
        """
        set_channel_coupling(channel, coupling)

        Sets the coupling used on a the specified channel. For this
        oscilloscope the following coupling options are supported: "DC", "AC",
        "GND", and "DC REJ"

        Args:
            channel (int): channel number to adjust
            coupling (str): coupling mode
        """

        valid_modes = ("DC", "AC", "GND", "DCREJ")

        coupling = str(coupling).upper()
        if coupling not in valid_modes:
            raise ValueError(f"Invalid Coupling option: {coupling}. "
                             f"Suuport options are: {valid_modes}")

        self.instrument.write(f"CH{int(channel)}:COUP {coupling}")

    def get_channel_coupling(self, channel: int) -> str:
        """
        get_channel_coupling(channel)

        Retirives the coupling used on a the specified channel. For this
        oscilloscope the following coupling options are supported: "DC", "AC",
        "GND", and "DC REJ"

        Args:
            channel (int): channel number to query

        Returns:
            str: coupling mode
        """

        resp = self.instrument.query(f"CH{int(channel)}:COUP?")
        return resp.strip()

    def set_trigger_acquire_state(self, state: bool) -> None:
        """
        set_trigger_acquire_state(state)

        sets the state of the oscilloscopes acquision mode, whether its
        currently acquiring new data.

        Args:
            state (bool): acquisition state, valid arguements are False (stop)
                and True (run/acquire)
        """

        self.instrument.write(f"ACQ:STATE {1 if state else 0}")

    def get_trigger_acquire_state(self) -> bool:
        """
        get_trigger_acquire_state()

        Gets the state of the oscilloscopes acquision mode/whether its
        currently acquiring new data.

        Returns:
            bool: Acquisition state, valid arguements are False (stop) and
                True (run/acquire)
        """

        response = self.instrument.query("ACQ:STATE?")
        return bool(response)

    def trigger_run(self) -> None:
        """
        trigger_run()

        sets the state of the oscilloscopes acquision mode to acquire new
        data. equivalent to set_trigger_acquire_state(True).
        """

        self.set_trigger_acquire_state(True)

    def trigger_stop(self) -> None:
        """
        trigger_stop()

        sets the state of the oscilloscopes acquision mode to stop
        acquiring new data. equivalent to set_trigger_acquire_state(0).
        """
        self.set_trigger_acquire_state(0)

    def trigger_force(self) -> None:
        """
        trigger_force()

        forces a trigger event to occur
        """

        self.instrument.write("TRIG FORC")

    def trigger_single(self) -> None:
        """
        trigger_single()

        arms the oscilloscope to capture a single trigger event.
        """

        self.set_trigger_acquire_state(1)
        self.instrument.write("ACQ:STOPA SEQ")

    def set_trigger_source(self, channel: int) -> None:
        """
        set_trigger_source(channel)

        Sets the trigger source to the indicated source channel

        Args:
            channel (int): channel number to configure
        """

        self.instrument.write(f'TRIGger:A:EDGE:SOUrce CH{int(channel)}')

    def get_trigger_source(self) -> int:
        """
        get_trigger_source()

        Gets the channel number for the trigger source

        Returns:
            int: channel number used for the trigger source
        """

        response = self.instrument.query('TRIGger:A:EDGE:SOUrce?')
        return int(response.replace('CH', ''))

    def set_trigger_position(self, offset: float) -> None:
        """
        set_trigger_position(offset)

        Sets the horizontal position of the trigger point which represents the
        t=0 point of the data capture.

        Args:
            offset (float): Horizontal position of the trigger as a percentage
                of the horizontal capture window. Should be between 0-100.
        """

        if not (0 <= float(offset) <= 100):
            raise ValueError('offset out of the valid range [0-100]')

        self.instrument.write(f"HOR:POS {float(offset)}")

    def get_trigger_position(self) -> float:
        """
        get_trigger_position()

        Retrieves the horizontal position of the trigger point which represents
        the t=0 point of the data capture.

        Returns:
            float: Horizontal position of the trigger as a percentage of the
                horizontal capture window.
        """

        return float(self.instrument.query("HOR:POS?"))

    def set_trigger_slope(self, slope: str) -> None:
        """
        set_trigger_slope(slope)

        Sets the edge polarity of the acquistion trigger. Valid options for
        this oscilloscope are 'rise', 'fall', or 'either'.

        Args:
            slope (str): trigger edge polarity.
        """

        valid_options = ('RISE', 'FALL', 'EITHER')

        slope = str(slope).upper()
        if slope not in valid_options:
            raise ValueError('Invalid option for Arg "slope".'
                             f' Valid option are {valid_options}')

        self.instrument.write(f'TRIGger:A:EDGE:SLOpe {slope}')

    def get_trigger_slope(self) -> str:
        """
        get_trigger_slope()

        Retrives the edge polarity of the acquistion trigger. Valid options for
        this oscilloscope are 'rise', 'fall', or 'either'.

        Returns:
            str: trigger edge polarity.
        """

        response = self.instrument.query('TRIGger:A:EDGE:SLOpe?')
        return response.rstrip('\n').lower()

    def set_trigger_mode(self, mode: str) -> None:
        """
        set_trigger_mode(mode)

        Sets the mode of the trigger used for data acquisition. In the "AUTO"
        mode the scope will periodically trigger automatically to update the
        waveform buffers. In the "NORM" mode the trigger needs to be actively
        asserted by some control signal for this to occur.

        Args:
            mode (str): trigger mode. Valid modes are "AUTO" and "NORM"
        """

        mode = str(mode).upper()
        if mode not in ["AUTO", "NORM", "NORMAL"]:
            raise ValueError(f"Invalid mode: {mode}")
        self.instrument.write(f"TRIG:A:MOD {mode}")

    def get_trigger_mode(self) -> str:
        """
        get_trigger_mode()

        Gets the mode of the trigger used for data acquisition. In the "AUTO"
        mode the scope will periodically trigger automatically to update the
        waveform buffers. In the "NORM" mode the trigger needs to be actively
        asserted by some control signal for this to occur.

        Returns:
            str: trigger mode. Valid modes are "AUTO" and "NORM"
        """

        response = self.instrument.query("TRIG:A:MOD?")
        return response.rstrip("\n").lower()

    def set_trigger_level(self, level: float) -> None:
        """
        set_trigger_level(level)

        Sets the vertical position of the trigger level in the units of the
        triggering waveform

        Args:
            level (float): vertical position of the trigger, units depend on
                the signal being triggered on.
        """

        self.instrument.write(f"TRIG:A:LEV {float(level)}")

    def get_trigger_level(self) -> float:
        """
        get_trigger_level()

        Returns the vertical position of the trigger level in the units of the
        triggering waveform

        Returns:
            float: vertical position of the trigger, units depend on the signal
                being triggered on.
        """

        response = self.instrument.query("TRIG:A:LEV?")
        return float(response)

    def set_measure_method(self, method):
        """
        set_measure_method(method)

        method: (str) measurement method, valid options are 'HISTOGRAM',
                'MEAN', and 'MINMAX'. Arguement is not case-sensitive.

        Sets the method used to calculate the 0% and 100% reference levels.
        """

        method = method.upper()
        if method in ['HISTOGRAM', 'MEAN', 'MINMAX']:
            self.instrument.write(f'MEASU:METH {method}')
        else:
            raise ValueError("Invalid Method")
        return None

    def get_measure_method(self):
        """
        get_measure_method()

        returns:
        method: (str) measurement method, valid options are 'HISTOGRAM',
                'MEAN', and 'MINMAX'. Arguement is not case-sensitive.

        Gets the method used to calculate the 0% and 100% reference levels.
        """

        resp = self.instrument.query('MEASU:METH?')
        return resp.strip('\n')

    def set_measure_reference_method(self, method):
        """
        set_measure_reference_method(method)

        method: (str) reference method, valid options are 'ABSOLUTE',
                and 'PERCENT'. Arguement is not case-sensitive.

        Sets the reference level units used for measurement calculations.
        """

        method = method.upper()
        if method in ['ABSOLUTE', 'PERCENT']:
            self.instrument.write(f'MEASU:REFL:METH {method}')
        else:
            raise ValueError("Invalid Method")
        return None

    def get_measure_reference_method(self):
        """
        get_measure_reference_method()

        returns:
        method: (str) reference method, valid options are 'ABSOLUTE',
                and 'PERCENT'. Arguement is not case-sensitive.

        Gets the reference level units used for measurement calculations.
        """

        resp = self.instrument.query('MEASU:REFL:METH?')
        return resp.strip('\n')

    def set_measure_ref_level(self, method, level, threshold):
        """
        set_measure_ref_level(method, level, threshold)

        method: (str) reference method, valid options are 'ABSOLUTE',
                and 'PERCENT'. Arguement is not case-sensitive.
        level: (str) reference level to adjust, valid options are 'HIGH',
                'MID', and 'LOW'. Arguement is not case-sensitive.
        threshold: (float) threshold to set the desired measurement
                    reference at; either in V or % depending on method.

        Sets the percent/voltage that is used to calculate the low/mid/high
        reference levels when the reference method is set to Percent or
        absolute. This command affects the results of rise and fall
        measurements.
        """

        method = method.upper()
        level = level.upper()
        if method not in ['ABSOLUTE', 'PERCENT']:
            ValueError("Invalid Method")
        if level not in ['HIGH', 'MID', 'LOW']:
            ValueError("Invalid level")

        self.instrument.write(f'MEASU:REFL:{method}:{level} {threshold}')

        return None

    def get_measure_ref_level(self, method, level):
        """
        get_measure_ref_level(method, level)

        method: (str) reference method, valid options are 'ABSOLUTE',
                and 'PERCENT'. Arguement is not case-sensitive.
        level: (str) reference level to adjust, valid options are 'HIGH',
                'MID', and 'LOW'. Arguement is not case-sensitive.

        returns:
        threshold: (float) threshold to set the desired measurement
                    reference at; either in V or % depending on method.

        Gets the percent/voltage that is used to calculate the low/mid/high
        reference levels when the reference method is set to Percent or
        absolute.
        """

        method = method.upper()
        level = level.upper()
        if method not in ['ABSOLUTE', 'PERCENT']:
            ValueError("Invalid Method")
        if level not in ['HIGH', 'MID', 'LOW']:
            ValueError("Invalid level")

        resp = self.instrument.query(f'MEASU:REFL:{method}:{level}?')

        return float(resp.strip('\n'))

    def set_measure_config(self, channel, meas_type, meas_idx):
        """
        set_measure_config(channel, meas_type, meas_idx)

        channel: (int) channel to provide the source of the measurement
                    Should be 1-4.
        meas_type: (str) the type of measurement to perform.

        meas_idx: (int) measurement number to assign to the
                    measurement described by the above parameters.
                    Can be 1-8.

        valid measurements are:
        AMPLITUDE, AREA, BURST, CAREA, CMEAN, CRMS, DELAY, FALL,
        FREQUENCY, HIGH, HITS, LOW, MAXIMUM, MEAN, MEDIAN, MINIMUM,
        NDUTY, NOVERSHOOT, NWIDTH, PDUTY, PEAKHITS, PERIOD, PHASE,
        PK2PK, POVERSHOOT, PTOP, PWIDTH, QFACTOR, RISE, RMS, SIGMA1,
        SIGMA2, SIGMA3, SNRATIO, STDDEV, UNDEFINED

        Arguement is not case-sensitive

        Sets up a measurement on the desired channel.
        """

        measurement_types = ('AMPLITUDE', 'AREA', 'BURST', 'CAREA',
                             'CMEAN', 'CRMS', 'DELAY', 'DISTDUTY',
                             'EXTINCTDB', 'EXTINCTPCT', 'EXTINCTRATIO',
                             'EYEHEIGHT', 'EYEWIDTH', 'FALL', 'FREQUENCY',
                             'HIGH', 'HITS', 'LOW', 'MAXIMUM', 'MEAN',
                             'MEDIAN', 'MINIMUM', 'NCROSS', 'NDUTY',
                             'NOVERSHOOT', 'NWIDTH', 'PBASE', 'PCROSS',
                             'PCTCROSS', 'PDUTY', 'PEAKHITS', 'PERIOD',
                             'PHASE', 'PK2PK', 'PKPKJITTER', 'PKPKNOISE',
                             'POVERSHOOT', 'PTOP', 'PWIDTH', 'QFACTOR',
                             'RISE', 'RMS', 'RMSJITTER', 'RMSNOISE',
                             'SIGMA1', 'SIGMA2', 'SIGMA3', 'SIXSIGMAJIT',
                             'SNRATIO', 'STDDEV', 'UNDEFINED', 'WAVEFORMS')

        meas_type = meas_type.upper()
        if meas_type not in measurement_types:
            raise ValueError("Measurement Type not supported")

        self.clear_measure(meas_idx)
        self.instrument.write(f'MEASU:MEAS{meas_idx}:SOU CH{channel}')
        self.instrument.write(f'MEASU:MEAS{meas_idx}:TYP {meas_type}')
        self.instrument.write(f'MEASU:MEAS{meas_idx}:STATE ON')
        return None

    def get_measure_config(self, meas_idx):
        """
            get_measure_config(meas_idx)

            meas_idx: (int) measurement number to assign to the
                        measurement described by the above parameters.
                        Can be 1-8.

            returns:
            channel: (int) channel to provide the source of the measurement
                        Should be 1-4.
            meas_type: (str) the type of measurement to perform.

            returns the setup information of measurement # meas_idx.
        """

        meas_type = self.instrument.query(f'MEASU:MEAS{meas_idx}:TYP?')
        meas_type = meas_type.strip('\n')

        if meas_type == 'UNDEFINED':
            channel = None
        else:
            channel = self.instrument.query(f'MEASU:MEAS{meas_idx}:SOU?')
            channel = int(channel.strip('\n').lstrip('CH3'))

        return meas_type, channel

    def clear_measure(self, meas_idx):
        """
        clear_measure(meas_idx)

        meas_idx: (int) measurement number to assign to the measurement
                    described by the above parameters. Can be 1-8.

        Clears measurement settings from the oscilloscopes memory and
        removes the measurement from the screeen
        """
        self.instrument.write(f'MEASU:MEAS{meas_idx}:STATE OFF')
        self.instrument.write(f'MEASU:MEAS{meas_idx}:TYP UNDEFINED')
        return None

    def get_measure_data(self, *meas_idx: int) -> Union[float, tuple]:
        """
        get_measure_data(*meas_idx)

        Returns the current value of the requesed measurement(s) reference by
        the provided index(s).

        Args:
            meas_idx (int): measurement index(s) for the measurement(s) to
                query. Can be a signal index or an arbitrary sequence of
                indices.

        Returns:
            float: Current value of the requested measurement. If no value as
                been assigned to the measurement yet the returned value is nan.
        """

        data = []
        for idx in meas_idx:

            query_cmd = f"MEASU:MEAS{int(idx)}:VAL?"
            response = self.instrument.query(query_cmd)

            try:
                data.append(float(response))
            except ValueError:
                data.append(float('nan'))

        if len(data) == 1:
            return data[0]
        return tuple(data)

    def get_measure_statistics(self, meas_idx):
        """
        get_measure_statistics(meas_idx)

        meas_idx: (int) measurement number to assign to the measurement
                    described by the above parameters. Can be 1-8.

        returns:
        stats: dictionary containing measurement statistics

        Querys the statistics for a measurement. dictionaty containing the
        stats has the following keys: 'mean' (float), 'min' (float),
        'max' (float), 'std' (float), and 'count' (int).
        """

        stats = {}

        resp = self.instrument.query(f'MEASU:MEAS{meas_idx}:MEAN?')
        stats['mean'] = float(resp)

        resp = self.instrument.query(f'MEASU:MEAS{meas_idx}:MINI?')
        stats['min'] = float(resp)

        resp = self.instrument.query(f'MEASU:MEAS{meas_idx}:MAX?')
        stats['max'] = float(resp)

        resp = self.instrument.query(f'MEASU:MEAS{meas_idx}:COUNT?')
        stats['count'] = float(resp)

        resp = self.instrument.query(f'MEASU:MEAS{meas_idx}:STD?')
        stats['std'] = float(resp)

        return stats

    def reset_measure_statistics(self):
        """
        reset_measure_statistics()

        resets the accumlated measurements used to calculate statistics
        """
        self.instrument.write('MEASU:STATI:COUN RESET')
        return None

    def enable_measure_statistics(self):
        """
        enable_measure_statistics()

        enables the calculation of statistics on a measurement
        """

        self.instrument.write('MEASU:STATI:MODE ALL')
        return None

    def disable_measure_statistics(self):
        """
        disable_measure_statistics()

        disables the calculation of statistics on a measurement
        """

        self.instrument.write('MEASU:STATI:MODE OFF')
        return None

    def get_image(self, image_title: Union[str, Path], **kwargs) -> None:
        """
        get_image(image_title, **kwargs)

        Saves current oscillocope image to file at the path specified by
        "image_title". The Image will be saved as .png. If no path information
        is included in "image_title" the image will be saved in the current
        execution directory.

        Args:
            image_title (Union[str, Path]): path name of image, file extension
                will be added automatically
        Kwargs:
            save_to_device (bool): Determines which computer the image is
                stored on. If True "image_title" is assumed to be a path on the
                oscilloscope itself and the image will be stroed there.
                Otherwise if False the image is transfered to the remote
                machine and it is stored there at "image_title".
                Defaults to False.
        """

        # add file extension
        if isinstance(image_title, Path):
            file_path = image_title.parent.joinpath(image_title.name + '.png')
        elif isinstance(image_title, str):
            file_path = f"{image_title}.png"
        else:
            raise ValueError('image_title must be a str or path-like object')

        if kwargs.get('save_to_device', False):
            # save to location on scope
            self.instrument.write(f'HARDCopy:FILEName "{file_path}"')
            self.instrument.write('HARDCopy STARt')
        else:

            # save to temp location on scope
            buffer_path = r'C:\TekScope\Screen Captures\temp.png'

            self.instrument.write(f'HARDCopy:FILEName "{buffer_path}"')
            self.instrument.write('HARDCopy STARt')
            self.instrument.write('*OPC?')  # done yet?

            # transfer file to computer
            self.instrument.write(f'FILESystem:READFile "{buffer_path}"')
            raw_data = self.instrument.read_raw()

            # save image
            with open(file_path, 'wb') as file:
                file.write(raw_data)

    def set_record_length(self, length: int) -> None:
        """
        set_record_length(length)

        Changes the length of the waveform buffer to the value specified by
        'length'. Note: different scopes have different possible record length
        options, if the value specified in this function isn't availible on the
        scope connected round to the nearest availible setting.

        Args:
            length (int): number of points to capture in the waveform buffer
                per scope trigger
        """

        self.instrument.write(f"HOR:RECO {int(length)}")

    def get_record_length(self) -> int:
        """
        get_record_length()

        retrives the current length of the waveform buffer.

        Returns:
            int: len of the waveform buffer
        """

        return int(self.instrument.query("HOR:RECO?"))

    def set_horizontal_scale(self, scale: float) -> None:
        """
        set_horizontal_scale(scale)

        sets the scale of horizontal divisons (for all channels) to the
        specified value in seconds.

        Args:
            scale (float): time scale across one horizontal division on the
                display in seconds.
        """

        self.instrument.write(f'HOR:SCA {float(scale)}')

    def get_horizontal_scale(self) -> float:
        """
        get_horizontal_scale()

        Retrieves the horizontal scale used to accquire waveform data.

        Returns:
            float: horizontal scale in seconds per division.
        """

        response = self.instrument.query('HOR:SCA?')
        return float(response)

    def set_horizontal_roll_mode(self, mode):
        """
        set_horizontal_roll_mode(mode)

        mode: str or int, roll mode

        Sets the horizontal roll mode of the scope acquisition, valid arguments
        are 'on', 'off', or 'auto' (not case sensitive). options 'on' and 'off'
        can alternatively be set with the int values 1 and 0.
        """

        if type(mode) == int:
            if mode in [0, 1]:
                options = ["OFF", "ON"]
                self.instrument.write(f'HOR:ROLL {options[mode]}')
        elif type(mode) == str:
            mode = mode.upper()
            if mode in ["OFF", "ON", "AUTO"]:
                self.instrument.write(f'HOR:ROLL {mode}')
        else:
            raise ValueError(f"invalid value {mode} for arg 'mode'")

        return None

    def get_horizontal_roll_mode(self):
        """
        get_horizontal_roll_mode()

        returns:
            mode: str, roll mode

        Queries the horizontal roll mode of the scope acquisition,
        valid return values are 'on', 'off', or 'auto'
        """

        resp = self.instrument.query('HOR:ROLL?')
        resp = resp.strip()

        return resp

    def set_cursor_state(self, state):
        """
        set_cursor_state(state)

        state: int, 1 or 0

        Enables or Disables the visabiltiy of cursors on the oscilloscope
        display. Sets cursors on if state = 1 and off if state = 0
        """

        self.instrument.write(f'CURS:STATE {state}')
        return None

    def get_cursor_state(self):
        """
        get_cursor_state()

        returns:
            state: int, 1 or 0

        Returns the state of the visabiltiy of cursors on the oscilloscope
        display. Cursors are on if state = 1 and off if state = 0
        """

        resp = self.instrument.query('CURS:STATE?')
        state = int(resp)
        return state

    def set_cursor_source(self, channel):
        """
        set_cursor_source(channel)

        channel: int, channel number of channel

        sets the source of the cursors data to the channel specified by
        'channel'
        """

        self.instrument.write(f'CURS:SOU CH{channel}')
        return None

    def get_cursor_source(self):
        """
        get_cursor_source()

        returns:
            source: str, cursor source

        returns the source used for the cursors data
        """

        resp = self.instrument.query('CURS:SOU?')
        source = resp.strip()
        return source

    def set_cursor_function(self, function):
        """
        set_cursor_function(function)

        function: str, cursor function. Valid options are: OFF, HBA, VBA,
                  SCREEN, WAVE. Not case-sensitive.

        Sets the function of the cursors, below is a description of each
        function:
            OFF: Cursors are off
            HBA: Cursors show horizontal information only
            VBA: Cursors show vertical information only
            SCREEN: Cursors show information based on where they are on the
                 visable part of the captured data
            WAVE: Cursors show information only for the waveform they're
                  assigned to.
        """

        function = function.upper()
        if function in ['OFF', 'HBA', 'VBA', 'SCREEN', 'WAVE']:
            self.instrument.write(f'CURS:FUNC {function}')
        else:
            raise ValueError(f"invalid value {function} for arg 'function'")

        return None

    def get_cursor_function(self):
        """
        get_cursor_function()

        returns:
            function: str, cursor function. Valid options are: OFF, HBA, VBA,
                    SCREEN, WAVE. Not case-sensitive.

        returns the function used by the cursors, below is a description of
        each function:
            OFF: Cursors are off
            HBA: Cursors show horizontal information only
            VBA: Cursors show vertical information only
            SCREEN: Cursors show information based on where they are on the
                 visable part of the captured data
            WAVE: Cursors show information only for the waveform they're
                  assigned to.
        """

        resp = self.instrument.query('CURS:FUNC?')
        function = resp.strip()
        return function

    def set_cursor_x_position(self, cursor_num, position):
        """
        set_cursor_x_position(cursor_num, position)

        cursor_num: int, 1 or 2 index of the cursor to adjust
        position: float, trigger time

        sets the horizontal position of the cursor specified by 'cursor_num' to
        the position 'position' which is the capture time relative to the
        trigger.
        """

        self.instrument.write(f'CURS:SCREEN:XPOSITION{cursor_num} {position}')
        return None

    def get_cursor_x_position(self, cursor_num):
        """
        get_cursor_x_position(cursor_num)

        cursor_num: int, 1 or 2 index of the cursor to adjust

        returns:
            position: float, trigger time

        gets the horizontal position of the cursor specified by 'cursor_num'.
        Position is the capture time relative to the trigger.
        """

        resp = self.instrument.query(f'CURS:SCREEN:XPOSITION{cursor_num}?')
        position = float(resp)
        return position

    def set_cursor_y_position(self, cursor_num, position):
        """
        set_cursor_y_position(cursor_num, position)

        cursor_num: int, 1 or 2 index of the cursor to adjust
        position: float, channel specific

        sets the vertical position of the cursor specified by 'cursor_num' to
        the position 'position', the units of position depend on the units of
        the observed waveform
        """

        self.instrument.write(f'CURS:SCREEN:YPOSITION{cursor_num} {position}')
        return None

    def get_cursor_y_position(self, cursor_num):
        """
        get_cursor_y_position(cursor_num)

        cursor_num: int, 1 or 2 index of the cursor to adjust
        position: float, channel specific

        gets the vertical position of the cursor specified by 'cursor_num'.
        The units of position depend on the units of the observed waveform.
        """

        resp = self.instrument.query(f'CURS:SCREEN:YPOSITION{cursor_num}?')
        position = float(resp)
        return position

    def get_acquisition_number(self):
        """
        get_acquisition_number()

        returns:
            acquisition_number: int, the number of acquisition

        returns the number of times the scope has acquired data from a trigger
        event since it started acquisition. For example, this should return 1
        after being successfully single-triggered.
        """

        resp = self.instrument.query('ACQ:NUMAC?')
        acq_num = int(resp)
        return acq_num


if __name__ == '__main__':
    pass<|MERGE_RESOLUTION|>--- conflicted
+++ resolved
@@ -183,12 +183,8 @@
         self.instrument.write(f'CH{int(channel)}:LAB:XPOS {float(x_coord)}')
         self.instrument.write(f'CH{int(channel)}:LAB:YPOS {float(y_coord)}')
 
-<<<<<<< HEAD
     def get_channel_label_position(self,
-                                   channel: int) -> "tuple[float, float]":
-=======
-    def get_channel_label_position(self, channel: int) -> Tuple[float, float]:
->>>>>>> e91a30de
+                                   channel: int) -> "Tuple[float, float]":
         """
         get_channel_label_position(channel)
 
@@ -808,7 +804,7 @@
         self.instrument.write(f'MEASU:MEAS{meas_idx}:TYP UNDEFINED')
         return None
 
-    def get_measure_data(self, *meas_idx: int) -> Union[float, tuple]:
+    def get_measure_data(self, *meas_idx: int) -> "Union[float, tuple]":
         """
         get_measure_data(*meas_idx)
 
