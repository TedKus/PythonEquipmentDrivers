--- conflicted
+++ resolved
@@ -1,7 +1,8 @@
+from pathlib import Path
+from typing import Tuple, Union
+
+import numpy as np
 from pythonequipmentdrivers import Scpi_Instrument
-import numpy as np
-from typing import Union, Tuple
-from pathlib import Path
 
 
 class Lecroy_WR8xxx(Scpi_Instrument):
@@ -763,7 +764,6 @@
 
         return ' '.join(response.strip().split()[1:])
 
-<<<<<<< HEAD
     def set_channel_alias(self, channel: int, alias: str) -> None:
         """
         set_channel_alias(channel, name)
@@ -776,9 +776,9 @@
             alias (str): text to assign to the specified channel
         """
 
-
         q_str = f"""vbs 'app.acquisition.C{channel}.Alias = "{alias}" '"""
-=======
+        self.instrument.write(q_str)
+
     def set_channel_label_position(self, channel: int,
                                    position: float = 0) -> None:
         """set_channel_label_position(channel, position)
@@ -827,7 +827,6 @@
     def set_channel_display(self, channel, mode):
         # mode = "true" or "false"
         q_str = f"""vbs 'app.acquisition.C{channel}.View = {mode} '"""
->>>>>>> c375c0de
         self.instrument.write(q_str)
 
     def get_channel_alias(self, channel: int) -> str:
