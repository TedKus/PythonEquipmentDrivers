from typing import Tuple, Union
from pythonequipmentdrivers import VisaResource


# Look into programming "sequences" and "programs" to the device. See basic
# description in the users manual ~pg 118 (4-32)

# add set/get methods for the current and resistance ranges

class Chroma_63600(VisaResource):
    """
    Chroma_63600(address)

    address : str, address of the connected electronic load

    object for accessing basic functionallity of the Chroma_63600 DC load.
    """

    valid_modes = {'CC', 'CR', 'CV', 'CP', 'CZ', 'CCD', 'CCFS', 'TIM', 'SWD'}

    @staticmethod
    def _channel_index(channel: int, reverse: bool = False) -> int:
        """
        _channel_index(channel, reverse=False)

        This module assumes that the Chroma mainframe used has the higher-power
        variant of 636xxx family load modules; these are assigned 2 addresses
        (e.x. the load in physical position 2 has addr=3,4), but only the first
        (odd) address is used. This method reindexes the channel numbers sent
        to the device so other methods in this module can be writen such that
        software address represents the physcial location.

        Args:
            channel (int): bay index number for the physical location of the
                load on the load mainframe.
            reverse (bool, optional): If True the indexing operation is
                reversed. Defaults to False.

        Returns:
            int: software address offset sent to the load
        """

        if reverse:
            return int((channel + 1)/2)

        if (channel > 5) and (channel < 1):
            raise ValueError("Invalid Channel Number")
        return 2*channel - 1

    def set_state(self, state: bool) -> None:
        """
        set_state(state)

        Enables/disables the input for the load

        Args:
            state (bool): Load state (True == enabled, False == disabled)
        """

        self.write_resource(f"LOAD {1 if state else 0}")

    def get_state(self) -> bool:
        """
        get_state()

        Returns the current state of the input to the load

        Returns:
            bool: Load state (True == enabled, False == disabled)
        """

        return (self.query_resource("LOAD?") == "ON")

    def on(self) -> None:
        """
        on()

        Enables the relay for the Load's output; equivalent to set_state(True).
        """

        self.set_state(True)

    def off(self) -> None:
        """
        off()

        Disables the input for the load. Equivalent to set_state(False)
        """

        self.set_state(False)

    def toggle(self) -> None:
        """
        toggle()

        Reverses the current state of the Load's input.
        """

        self.set_state(self.get_state() ^ True)

    def set_current(self, current: float, level: int = 0) -> None:
        """
        set_current(current, level=0)

        Changes the current setpoint of the load for the specified level in
        constant current mode.

        Args:
            current (float): Desired current setpoint in Amps DC.
            level (int, optional): level to change setpoint of valid options
                are 0,1,2; If level = 0 both levels will be set to the
                value specified. Defaults to 0.
        """

        if level == 0:
            self.write_resource(f'CURR:STAT:L1 {current}')
            self.write_resource(f'CURR:STAT:L2 {current}')
        else:
            self.write_resource(f'CURR:STAT:L{level} {current}')

    def get_current(self, level: int) -> Union[float, Tuple[float]]:
        """
        get_current(level)

        Retrives the current setpoint of the load for the specified level used
        in constant current mode. if level == 0 then both load levels will be
        returned.

        Args:
            level (int, optional): level to retrive setpoint of valid options
                are 0,1,2; If level = 0 the value of both levels will be
                retrived. Defaults to 0.

        Returns:
            float: Retrivies the current setpoint in Amps DC.
        """

        if level == 0:
            return (float(self.query_resource('CURR:STAT:L1?')),
                    float(self.query_resource('CURR:STAT:L2?')))

        response = self.query_resource(f'CURR:STAT:L{level}?')
        return float(response)

    def set_current_slew_rate(self, slew_rate: float,
                              edge_polarity: str) -> None:
        """
        set_current_slew(slew_rate, edge_polarity)

        Changes the slew-rate setting of the load (for the specified edge
        polarity) in constant current mode.

        Args:
            slew_rate (float): desired slew-rate setting in A/s
            edge_polarity (str): edge to set the slew-rate of.
                       valid options are 'rise', 'fall', and 'both'.
        """

        edge_polarity = edge_polarity.upper()

        if edge_polarity.upper() not in {'BOTH', 'RISE', 'FALL'}:
            raise ValueError(f'Invalid edge_polarity: "{edge_polarity}"')

        slew_rate = float(slew_rate)*(1e-6)  # A/s --> A/us

        if edge_polarity.upper() == 'BOTH':
            self.write_resource(f'CURR:STAT:RISE {slew_rate}')
            self.write_resource(f'CURR:STAT:FALL {slew_rate}')
            return None

        self.write_resource(f'CURR:STAT:{edge_polarity} {slew_rate}')

    def get_current_slew_rate(self, edge_polarity: str
                              ) -> Union[float, Tuple[float]]:
        """
        get_current_slew_rate(edge_polarity)

        Retrives the slew-rate setting of the load (for the specified edge
        polarity) in constant current mode.

        Args:
            edge_polarity (str): edge to set the slew-rate of.
                       valid options are 'rise', 'fall', and 'both'.

        Returns:
            Union[float, Tuple[float]]: slew-rate setting in A/s.
        """

        if edge_polarity.upper() not in {'BOTH', 'RISE', 'FALL'}:
            raise ValueError(f'Invalid edge_polarity: "{edge_polarity}"')

        if edge_polarity.upper() == 'BOTH':
            responses = (self.query_resource('CURR:STAT:RISE?'),
                         self.query_resource('CURR:STAT:FALL?'))
            return tuple(map(lambda r: float(r)*(1e6), responses))

        response = self.query_resource(f'CURR:STAT:{edge_polarity}?')
        return float(response)*(1e6)  # A/us --> A/s

    def set_dynamic_current(self, current: float, level: int = 0) -> None:
        """
        set_dynamic_current(current, level=0)

        current: float, desired current setpoint
        level (optional): int, level to change setpoint of.
                          valid options are 0,1,2 (default is 0)

        changes the current setpoint of the load for the specified level in
        dynamic current mode. if level = 0 both levels will be set to the
        value specified
        """

        if level == 0:
            self.write_resource(f'CURR:DYN:L1 {current}')
            self.write_resource(f'CURR:DYN:L2 {current}')
        else:
            self.write_resource(f'CURR:DYN:L{level} {current}')

    def get_dynamic_current(self, level: int) -> Union[float, Tuple[float]]:
        """
        get_dynamic_current(level)

        level: int, level to get setpoint of.
               valid options are 1,2, and 0

        reads the current setpoint of the load for the specified level in
        dynamic current mode. if level == 0 then it will return a list
        containing both load levels.
        """

        if level == 0:
            return (float(self.query_resource('CURR:DYN:L1?')),
                    float(self.query_resource('CURR:DYN:L2?')))
        else:
            response = self.query_resource(f'CURR:DYN:L{level}?')
            return float(response)

    def set_dynamic_current_slew(self, slew_rate: float,
                                 edge_polarity: str) -> None:
        """
        set_dynamic_current_slew(slew, edge_polarity)

        slew: float, desired slew-rate setting in A/s
        edge_polarity: str, edge to set the slew-rate of.
                       valid options are 'rise', 'fall', and 'both'

        changes the slew-rate setting of the load for the specified edge
        polarity in dynamic current mode. if edge_polarity = 'both', both
        polarities will be set to the value specified
        """

        if edge_polarity.upper() not in {"RISE", "FALL", "BOTH"}:
            raise IOError('Invalid option for arg "edge_polarity"')

        # note: load uses current slew rate in units of A/us, hence the
        # conversion
        if edge_polarity.upper() == 'BOTH':
            self.write_resource(f'CURR:DYN:RISE {slew_rate*1e-6}')
            self.write_resource(f'CURR:DYN:FALL {slew_rate*1e-6}')
            return None

        self.write_resource(
            f'CURR:DYN:{edge_polarity.upper()} {slew_rate*1e-6}'
            )

    def get_dynamic_current_slew(self, edge_polarity: str
                                 ) -> Union[float, Tuple[float]]:
        """
        get_dynamic_current_slew(slew, edge_polarity)

        edge_polarity: str, edge to set the slew-rate of.
                       valid options are 'rise', 'fall', and 'both'

        returns:
        slew: float, slew-rate setting in A/us,
              if edge_polarity = 'both' this returns of list of floats
              [rise rate, fall rate]

        returns the slew-rate setting of the load for the specified edge
        polarity in dynamic current mode. if edge_polarity = 'both', both
        polarities will be returned
        """

        if edge_polarity.upper() not in {"RISE", "FALL", "BOTH"}:
            raise IOError('Invalid option for arg "edge_polarity"')

        # note: load uses current slew rate in units of A/us, hence the
        # conversion
        if edge_polarity.upper() == 'BOTH':
            return (float(self.query_resource('CURR:DYN:RISE?')*1e6),
                    float(self.query_resource('CURR:DYN:FALL?')*1e6))

        response = self.query_resource(f'CURR:DYN:{edge_polarity.upper()}?')
        return float(response)*1e6

    def set_dynamic_current_time(self, on_time: float, level: int = 0) -> None:
        """
        set_dynamic_current_time(on_time, level=0)

        on_time: float, desired time to spend at level 'level'
                 min: 10us, max: 100s, resolves to nearest 10us
        level (optional): int, level to change setpoint of.
                          valid options are 0,1,2 (default is 0)

        changes the time that the load spends at the specified level in
        dynamic current mode. if level = 0 both levels will be set to the
        value specified
        """

        if level == 0:
            self.write_resource(f'CURR:DYN:T1 {on_time}')
            self.write_resource(f'CURR:DYN:T2 {on_time}')
        else:
            self.write_resource(f'CURR:DYN:T{level} {on_time}')

    def get_dynamic_current_time(self, level: int
                                 ) -> Union[float, Tuple[float]]:
        """
        get_dynamic_current_time(level)

        level : int, level to change setpoint of.
                valid options are 0,1,2

        returns:
        on_time: float, time spent at level 'level'

        returns the time that the load spends at the specified level in
        dynamic current mode. if level = 0 both levels will be returned
        """

        if level == 0:
            return (float(self.query_resource('CURR:DYN:T1?')),
                    float(self.query_resource('CURR:DYN:T2?')))

        return float(self.query_resource(f'CURR:DYN:T{level}?'))

    def set_dynamic_current_repeat(self, count: int) -> None:
        """
        set_dynamic_current_repeat(count)

        count: int, number of cycles. max: 65535, min: 0, res: 1

        sets the number of times to cycle through the two dynamic current
        set-points
        """

        self.write_resource(f'CURR:DYN:REP {count}')

    def get_dynamic_current_repeat(self) -> int:
        """
        get_dynamic_current_repeat()

        returns:
        count: int, number of cycles. max: 65535, min: 0, res: 1

        returns the number of times to cycle through the two dynamic current
        set-points
        """

        response = self.query_resource('CURR:DYN:REP?')
        return int(response)

    def set_resistance(self, resistance: float, level: int = 0) -> None:
        """
        set_resistance(resistance, level=0)

        resistance: float, desired resistance setpoint in Ohms
        level (optional): int, level to change setpoint of.
                          valid options are 0,1,2 (default is 0)

        changes the resistance setpoint of the load for the specified level in
        constant resistance mode. if level = 0 both levels will be set to the
        value specified
        """

        if level == 0:
            self.write_resource(f'RES:STAT:L1 {resistance}')
            self.write_resource(f'RES:STAT:L2 {resistance}')
        else:
            self.write_resource(f'RES:STAT:L{level} {resistance}')

    def get_resistance(self, level: int) -> float:
        """
        get_resistance(level)

        level: int, level to get setpoint of.
               valid options are 1,2, and 0

        reads the resistance setpoint of the load for the specified level in
        constant resistance mode. if level == 0 then it will return a list
        containing both load levels.
        """

        if level == 0:
            return (float(self.query_resource('RES:STAT:L1?')),
                    float(self.query_resource('RES:STAT:L2?')))
        else:
            response = self.query_resource(f'RES:STAT:L{level}?')
            return float(response)

    def set_channel(self, channel: int) -> None:
        """
        set_channel(channel)

        channel: int, index of the channel to control.
                 valid options are 1-5

        Selects the specified Channel to use for software control
        """

        idx = self._channel_index(channel)
        self.write_resource(f'CHAN {idx}')

    def get_channel(self) -> int:
        """
        get_channel()

        Get current selected Channel

        returns: int
        """

        response = self.query_resource('CHAN?')
        channel = self._channel_index(int(response), reverse=True)
        return channel

    def set_mode(self, channel: int, mode: str,
                 range_setting: str = "M") -> None:
        """
        set_mode(channel, mode, range_setting="M")

        Sets the mode of the specified load card

        Args:
            channel: int, valid options are 1-5

            mode: str, mode / load type to set the desired channel to
                valid options can be accessed via the self.valid_modes
                attribute.

            range_setting: str, range of the given mode. Valid options are:
                "L", "M", and "H" for Low, Medium, and High range respectively
        """

        ranges = {"L", "M", "H"}

        if (mode in self.valid_modes) and (range_setting in ranges):

            self.set_channel(channel)
            self.write_resource(f'MODE {mode}{range_setting}')
        else:
            raise ValueError(
                f"Invalid mode/range combo: ({mode}, {range_setting})"
                )

    def get_mode(self, channel: int) -> Tuple[str, str]:
        """
        get_mode(channel)

        Gets the load mode from specified load channel

        Args:
            channel: int, valid options are 1-5

        Returns:
        Tuple[str, str]:  load mode (mode, range_setting). Mode (str),
            mode/load type to set the desired channel to valid options can be
            accessed via the self.valid_modes attribute.
            range_setting (str), range of the given mode. Valid options are:
            "L", "M", and "H" for Low, Medium, and High range respectiv
        """

        self.set_channel(channel)
        response = self.query_resource('MODE?')

        mode, range_setting = response[0:-1], response[-1]

        return (mode, range_setting)

    def set_parallel_state(self, state: bool) -> None:
        """
        set_parallel_state(state)

        Enables/Disables parallel mode operation of individual channels within
        the load.

        Args:
            state: bool, parallel state.
        """

        self.write_resource(f'CONF:PARA:INIT {1 if state else 0}')

    def get_parallel_state(self) -> bool:
        """
        get_parallel_state()

        Returns the loads parallel operation state.

        Returns:
            bool: parallel operation state
        """

        response = self.query_resource('CONF:PARA:INIT?')

        if response not in {"ON", "OFF"}:
            raise IOError(f"Unknown response: {response}")

        return response == "ON"

    def set_parallel_mode(self, channel: int, mode: str) -> None:
        """
        set_parallel_mode(channel, mode)

        Sets parallel mode for each channel

        Args:
            channel: int, valid options are 1-5

            mode: str,  the parallel mode of the respective channel. Valid
                options are: "None", "Master", and "Slave" (case-insensitive)
        """

        modes = {"none": 0, 'master': 1, 'slave': 2}

        if mode.lower() not in modes.keys():
            raise ValueError(
                f'Invalid mode, valid options are {modes.keys()}'
                )

        self.set_channel(channel)
        self.write_resource(f'CONF:PARA:MODE {modes[mode.lower()]}')

    def get_parallel_mode(self, channel: int) -> str:
        """
        get_parallel_mode(channel)

        channel: int, valid options are 1-5

        Returns the parallel mode configuration of the respective channel
        (int).

        Valid return values are:
                    0: None
                    1: Master
                    2: Slave
        """

        modes = {"none", 'master', 'slave'}

        self.set_channel(channel)
        response = self.query_resource('CONF:PARA:MODE?')

        if response not in modes:
            raise IOError(f"Unknown response: {response}")
        return response.lower()

    def set_channel_state(self, channel: int, state: bool) -> None:
        """
        set_channel_state(channel, state)

        Enables/disables the respective load channel

        Args:
            channel (int): valid options are 1-5
            state (bool): channel state
        """

        self.set_channel(channel)
        self.write_resource(f'CHAN:ACT {1 if state else 0}')

    def get_channel_state(self, channel: int) -> bool:
        """
        get_channel_state(channel)

        returns the state of the output of the specified channel

        Args:
            channel (int): valid options are 1-5

        Returns:
            bool: whether or not the respective load channel is Enabled
        """

        self.set_channel(channel)
        response = self.query_resource('CHAN:ACT?')

        if response not in {"ON", "OFF"}:
            raise IOError(f"Unknown response: {response}")

        return (response == "ON")

    # # need to investigate what this function actually does
    # def set_sync_mode(self, channel: int, state) -> None:
    #     """
    #     Set sync mode for each channel
    #     """
    #     self.set_channel(channel)
    #     self.write_resource(f'CONF:SYNC:MODE {state}')

<<<<<<< HEAD
    def set_sync_type(self, state):
        """
        Set the specified mainframe to master or slave for sync. in parallel
        run.
        Each mainframe has up to 5 channels (1-5), addressing a second
        mainframe is acomplished by setting channels 6-10, or 11-15 or 16-20
        for mainframes 1-4. One channel from each mainfram should be selected
        and this command sent as appropriate for THAT mainframe.
        When finished, select the master channel on the master mainframe and
        use set_current or on/off commands to control the group.

        Args:
            state: 0, 1, 2 for None(0), Master(1), Slave(2)
        """

        self.instrument.write(f'SYNC:TYPE {state}')

    def get_sync_type(self) -> int:
        """
        get_sync_type()

        Returns the parallel run configuration of the respective mainframe for
        the active channel (int).

        Valid return values are:
                    0: None
                    1: Master
                    2: Slave
        """
        resp = self.instrument.query('SYNC:TYPE?')
        resp = resp.strip()

        if resp == "NONE":
            return 0
        if resp == "MASTER":
            return 1
        elif resp == "SLAVE":
            return 2
        else:
            raise IOError(f"Unknown response: {resp}")

    def set_voltage(self, voltage, level=0):
=======
    def set_voltage(self, voltage: float, level: int = 0) -> None:
>>>>>>> ed7c3a55
        """
        set_voltage(voltage, level=0)

        changes the voltage setpoint of the load for the specified level in
        constant voltage mode. if level = 0 both levels will be set to the
        value specified

        Args:
            voltage (float): desired voltage setpoint in Vdc
            level (int): level to change setpoint of. valid options
                are 0,1,2 (default is 0).
        """

        if level == 0:
            self.write_resource(f'VOLT:STAT:L1 {voltage}')
            self.write_resource(f'VOLT:STAT:L2 {voltage}')
        else:
            self.write_resource(f'VOLT:STAT:L{level} {voltage}')

    def get_voltage(self, level: int) -> float:
        """
        get_voltage(level)

        Reads the voltage setpoint of the load for the specified level in
        constant voltage mode. if level == 0 then it will return a list
        containing both load levels.

        Args:
            level (int): level to get setpoint of. valid options are 1,2, and 0
        """

        if level == 0:
            return (float(self.query_resource('VOLT:STAT:L1?')),
                    float(self.query_resource('VOLT:STAT:L2?')))
        else:
            response = self.query_resource(f'VOLT:STAT:L{level}?')
            return float(response)

    def set_cv_current_limit(self, current: float) -> None:
        """
        set_cv_current_limit(current)

        Changes the current setpoint of the load for the specified level in
        constant voltage mode.

        Returns:
            float: setpoint current in Amps
        """

        self.write_resource(f'VOLT:STAT:ILIM {current}')

    def get_cv_current_limit(self) -> float:
        """
        get_cv_current_limit()

        Retries the current setpoint of the load for the in constant voltage
        mode.

        Returns:
            float:  setpoint current in Adc
        """

        response = self._resource.query('VOLT:STAT:ILIM?')
        return float(response)

    def set_dynamic_sine_frequency(self, frequency: float) -> None:

        """
        set_dynamic_sine_frequency(frequency)

        Sets the frequency of the sine wave current used in the
        'advanced sine-wave' mode of operation in Hz. Min/Max setting can be
        determined using the get_dynamic_sine_frequency method with the min/max
        flag.

        Args:
            frequency (float): desired frequency in Hz
        """

        self.write_resource(f'ADV:SINE:FREQ {frequency}')

    def get_dynamic_sine_frequency(self, flag='') -> float:
        """
        get_dynamic_sine_frequency(flag='')

        Returns the frequency of the sine wave current used in the
        'advanced sine-wave' mode of operation in Hz. Can also return the
        Min/Max possible setting with the min/max flag.

        Kwargs:
            flag (str): flag used to determine the frequency limits of the
                electronic loads sine-wave capabiity. Valid options are 'Min',
                'Max', and '' for the minimum, maximum, and current settings
                respectively (Not case-sensitive, default: {''}).

        Returns:
            float: current frequency setpoint (or limit) in Hz.
        """

        if (flag != '') and (flag.upper() not in {'MIN', 'MAX'}):
            raise ValueError(f'Invalid value {flag} for arg "flag"')

        response = self.query_resource(f'ADV:SINE:FREQ? {flag.upper()}')
        return float(response)

    def set_dynamic_sine_amplitude_ac(self, amplitude: float) -> None:

        """
        set_dynamic_sine_amplitude_ac(amplitude)

        Sets the amplitude of the sine wave current used in the
        'advanced sine-wave' mode of operation in A_DC. Min/Max setting can be
        determined using the get_dynamic_sine_amplitude_ac method with the
        min/max flag.

        Args:
            amplitude (float): desired amplitude in A_DC
        """

        amp_peak2peak = amplitude*2  # convert Amplitude to peak-to-peak
        self.write_resource(f'ADV:SINE:IAC {amp_peak2peak}')

    def get_dynamic_sine_amplitude_ac(self, flag: str = '') -> float:

        """
        get_dynamic_sine_amplitude_ac(flag='')

        Returns the amplitude of the sine wave current used in the
        'advanced sine-wave' mode of operation in A_DC. Can also return the
        Min/Max possible setting with the min/max flag.

        Kwargs:
            flag (str): flag used to determine the amplitude limits of the
                electronic loads sine-wave capabiity. Valid options are 'Min',
                'Max', and '' for the minimum, maximum, and current settings
                respectively; Not case-insensitive. Defaults to ''.

        Returns:
            float: current amplitude setpoint (or limit) in A_DC.
        """

        if flag.upper() not in {'MIN', 'MAX', ''}:
            raise ValueError(f'Invalid value {flag} for arg "value"')

        response = self.query_resource(f'ADV:SINE:IAC? {flag.upper()}')
        amp_peak2peak = float(response)
        return amp_peak2peak/2  # convert peak-to-peak to Amplitude

    def set_dynamic_sine_dc_offset(self, offset: float) -> None:
        """
        set_dynamic_sine_dc_offset(offset)

        Sets the DC level of the sine wave current used in the
        'advanced sine-wave' mode of operation in A_DC. Min/Max setting can be
        determined using the get_dynamic_sine_dc_level method with the
        min/max flag.

        Arguments:
            freq (float): desired DC offset in A_DC
        """

        self.write_resource(f'ADV:SINE:IDC {offset}')

    def get_dynamic_sine_dc_level(self, flag: str = '') -> float:
        """
        get_dynamic_sine_dc_level(flag='')

        Returns the DC level of the sine wave current used in the
        'advanced sine-wave' mode of operation in A_DC. Can also return the
        Min/Max possible setting with the min/max flag.

        Kwargs:
            flag (str): flag used to determine the DC level limits of the
                electronic loads sine-wave capabiity. Valid options are 'Min',
                'Max', and '' for the minimum, maximum, and current settings
                respectively; case-insensitive. Defaults to ''.

        Returns:
            float: current DC level setpoint (or limit) in A_DC.
        """

        if (flag != '') and (flag.upper() not in {'MIN', 'MAX'}):
            raise ValueError(f'Invalid value {flag} for arg "flag"')

        response = self._resource.query(f'ADV:SINE:IDC? {flag.upper()}')
        return float(response)

    def clear_errors(self):
        """
        clear_errors()

        Resets status of load and clears errors
        """

        self._resource.write('LOAD:PROT:CLE')
        return None

    def get_errors(self, channel, decode=False):
        """
        get_errors(channel)

        channel: int, valid options are 1-5
        decode: bool, whether to decode the status register in a human-readable
                form

        Returns the status register of the respective load channel. If decode
        is set to True the function returns a list of string descriptions of
        the faults set (default is False). The status register contains 1 Byte
        of possible faults, the bits in the register from bit 0 to 7 corespond
        with the following: 'OTP', 'OVP', 'OCP', 'OPP', 'REV', 'SYNC',
        'MAX_LIM', 'REMOTE_INHIBIT'
        """

        self.set_channel(channel)
        resp = self._resource.query('STAT:CHAN:COND?')
        status = int(resp.strip())
        status &= 255  # 2 Byte response only has 1 Byte of information
        if not decode:
            return status
        else:
            fault_labels = ['OTP', 'OVP', 'OCP', 'OPP',
                            'REV', 'SYNC', 'MAX_LIM', 'REMOTE_INHIBIT']
            errors = []
            for n in range(0, 7):
                if (status & 2**n) >> n:
                    errors.append(fault_labels[n])
            return errors

    def measure_voltage(self):
        """
        measure_voltage()

        returns measurement of the voltage present across the load in Vdc
        returns: float
        """

        response = self._resource.query('MEAS:VOLT?')
        return float(response)

    def measure_current(self):
        """
        measure_current()

        returns measurement of the current through the load in Adc
        returns: float
        """

        response = self._resource.query('MEAS:CURR?')
        return float(response)

    def measure_power(self):
        """
        measure_power()

        returns measurement of the power consumed by the load in W
        returns: float
        """

        response = self._resource.query('FETC:POW?')
        return float(response)

    def measure_total_voltage(self, return_average=False):
        """
        measure_total_voltage()

        return_average: Bool, determines whether a list of the individual load
                        measurements is returned or the average of all
                        measurements (default = False).

        returns measurement of the voltage present across all loads in Vdc
        returns: list of floats or float
        """

        response = self._resource.query('MEAS:ALLV?')
        voltages = list(map(float, response.split(',')))

        if return_average:
            return sum(voltages)/len(voltages)
        else:
            return voltages

    def measure_total_current(self, return_sum=False):
        """
        measure_total_current()

        return_sum: Bool, determines whether a list of the individual load
                    measurements is returned or the sum of all measurements
                    (default = False).

        returns measurement of the current through all loads in Adc
        returns: list of floats or float
        """

        response = self._resource.query('MEAS:ALLC?')
        currents = list(map(float, response.split(',')))

        if return_sum:
            return sum(currents)
        else:
            return currents

    def measure_total_power(self, return_sum=False):
        """
        measure_total_power()

        return_sum: Bool, determines whether a list of the individual load
                    measurements is returned or the sum of all measurements
                    (default = False).

        returns measurement of the power consumed by the all loads in W
        returns: list of floats or float
        """

        response = self._resource.query('MEAS:ALLP?')
        powers = list(map(float, response.split(',')))

        if return_sum:
            return sum(powers)
        else:
            return powers<|MERGE_RESOLUTION|>--- conflicted
+++ resolved
@@ -597,7 +597,6 @@
     #     self.set_channel(channel)
     #     self.write_resource(f'CONF:SYNC:MODE {state}')
 
-<<<<<<< HEAD
     def set_sync_type(self, state):
         """
         Set the specified mainframe to master or slave for sync. in parallel
@@ -613,7 +612,7 @@
             state: 0, 1, 2 for None(0), Master(1), Slave(2)
         """
 
-        self.instrument.write(f'SYNC:TYPE {state}')
+        self.write_resource(f'SYNC:TYPE {state}')
 
     def get_sync_type(self) -> int:
         """
@@ -627,7 +626,7 @@
                     1: Master
                     2: Slave
         """
-        resp = self.instrument.query('SYNC:TYPE?')
+        resp = self.query_resource('SYNC:TYPE?')
         resp = resp.strip()
 
         if resp == "NONE":
@@ -639,10 +638,7 @@
         else:
             raise IOError(f"Unknown response: {resp}")
 
-    def set_voltage(self, voltage, level=0):
-=======
     def set_voltage(self, voltage: float, level: int = 0) -> None:
->>>>>>> ed7c3a55
         """
         set_voltage(voltage, level=0)
 
