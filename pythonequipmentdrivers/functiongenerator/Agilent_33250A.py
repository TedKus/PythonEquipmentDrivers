<<<<<<< HEAD
from typing import Sequence
from pythonequipmentdrivers import Scpi_Instrument, VisaIOError
import numpy as np
=======
from pythonequipmentdrivers import VisaResource
>>>>>>> ed7c3a55


class Agilent_33250A(VisaResource):
    """
    Agilent_33250A(address)

    address : str, address of the connected function generator

    object for accessing basic functionallity of the Agilent_33250A function
    generator
    """

    valid_wave_types = ('SIN', 'SQU', 'RAMP', 'PULS', 'NOIS', 'DC', 'USER')

    def set_output_state(self, state: bool) -> None:
        self.write_resource(f"OUTP {1 if state else 0}")

    def get_output_state(self) -> bool:
        response = self.query_resource("OUTP?")
        return bool(int(response))

    def set_output_impedance(self, impedance) -> None:
        """
        Valid options are 1-10k, min, max, and inf
        """

        valid_str = ('MIN', 'MAX', 'INF')

        if isinstance(impedance, (float, int)):
            z = min((max((impedance, 10)), 10e3))
            self.write_resource(f'OUTP:LOAD {z}')
        elif isinstance(impedance, str) and (impedance.upper() in valid_str):
            self.write_resource(f'OUTP:LOAD {impedance.upper()}')

    def get_output_impedance(self) -> float:
        response = self.query_resource('OUTP:LOAD?')
        return float(response)

    def set_output_polarity(self, polarity: bool = True) -> None:
        """set_output_polarity()
        Invert the waveform relative to the offset voltage. In the normal mode
        (default), the waveform goes positive during the first part of the
        cycle. In the inverted mode, the waveform goes negative during the
        first part of the cycle.

        Args:
            polarity (bool, optional): True == Normal, False == Inverted.
            Defaults to True.
        """
        self.instrument.write(f"OUTP:POL {'NORM' if polarity else 'INV'}")

    def get_output_polarity(self) -> bool:
        response = self.instrument.query("OUTP:POL?")
        if response == 'NORM':
            return True
        elif response == 'INV':
            return False

    def set_waveform_type(self, waveform: str) -> None:

        wave = str(waveform).upper()[0:4]

        if (wave in self.valid_wave_types):
            self.write_resource(f'FUNC {wave}')
        else:
            raise ValueError('Invalide Waveform type. '
                             f'Supported: {self.valid_wave_types}')

    def get_waveform_type(self) -> str:
        response = self.query_resource('FUNC?')
        return response.upper()

    def get_voltage_units(self) -> str:
        return self.instrument.query('VOLT:UNIT?')

    def set_voltage_units(self, units: str = 'VPP') -> None:
        """
        Valid options are VPP, VRMS, DBM
        """

        valid_str = ('VPP', 'VRMS', 'DBM')

        if isinstance(units, str) and (units.upper() in valid_str):
            self.instrument.write(f'VOLT:UNIT {units.upper()}')

    def set_voltage_amplitude(self, voltage: float) -> None:
        self.write_resource(f'VOLT {float(voltage)}')

    def get_voltage_amplitude(self) -> float:
        response = self.query_resource('VOLT?')
        return float(response)

    def set_voltage_offset(self, voltage: float) -> None:
        self.write_resource(f'VOLT:OFFS {float(voltage)}')

    def get_voltage_offset(self) -> float:
        response = self.query_resource('VOLT:OFFS?')
        return float(response)

    def set_voltage_high(self, voltage: float) -> None:
        self.write_resource(f'VOLT:HIGH {float(voltage)}')

    def get_voltage_high(self) -> float:
        response = self.query_resource('VOLT:HIGH?')
        return float(response)

    def set_voltage_low(self, voltage: float) -> None:
        self.write_resource(f'VOLT:LOW {float(voltage)}')

    def get_voltage_low(self) -> float:
        response = self.query_resource('VOLT:LOW?')
        return float(response)

    def set_frequency(self, frequency: float) -> None:
        self.write_resource(f'FREQ {float(frequency)}')

    def get_frequency(self) -> float:
        response = self.query_resource('FREQ?')
        return float(response)

    def set_voltage_auto_range(self, state: bool) -> None:
        self.write_resource(f"VOLT:RANG:AUTO {'ON' if state else 'OFF'}")

    def get_voltage_auto_range(self) -> bool:
        response = self.query_resource('VOLT:RANG:AUTO?')
        return ('1' in response)

    def set_voltage_auto_range_once(self) -> None:
        self.instrument.write("VOLT:RANG:AUTO ONCE")

    def set_burst_state(self, state: bool) -> None:
        self.write_resource(f'BURS:STAT {1 if state else 0}')

    def set_pulse_period(self, period: float) -> None:
        self.write_resource(f'PULSE:PER {period}')

    def get_pulse_period(self):
        response = self.query_resource('PULSE:PER?')
        return float(response)

    def set_pulse_width(self, width: float) -> None:
        self.write_resource(f'PULSE:WIDT {width}')

    def get_pulse_width(self) -> float:
        response = self.query_resource('PULSE:WIDT?')
        return float(response)

    def set_square_duty_cycle(self, dc: float) -> None:
        self.write_resource(f'FUNC:SQU:DCYCLE {dc}')

    def get_square_duty_cycle(self) -> float:
        response = self.query_resource('FUNC:SQU:DCYCLE?')
        return float(response)

    def get_burst_state(self, source: int = 1) -> bool:
        response = self.query_resource(f'SOUR{source}:BURS:STAT?')
        return bool(int(response))

    def set_burst_mode(self, mode: str) -> None:
        mode = mode.upper()
        burst_modes = ('TRIG', 'GAT')
        if mode not in burst_modes:
            raise ValueError(f'Invalid mode, valid modes are: {burst_modes}')
        self.write_resource(f'BURS:MODE {mode}')

    def get_burst_mode(self) -> str:
        response = self.query_resource('BURS:MODE?')
        return response.lower()

    def set_burst_ncycles(self, ncycles: int) -> None:
        str_options = ['INF', 'MIN', 'MAX']
        if isinstance(ncycles, int):
            self.write_resource(f'BURS:NCYC {ncycles}')
        elif isinstance(ncycles, str) and (ncycles.upper() in str_options):
            self.write_resource(f'BURS:NCYC {ncycles.upper()}')
        else:
            raise ValueError('invalid entry for ncycles')

    def get_burst_ncycles(self):
        response = self.query_resource('BURS:NCYC?')
        return int(float(response))

    def trigger(self) -> None:
<<<<<<< HEAD
        self.instrument.write('TRIG')

    def get_trigger_count(self):
        response = self.instrument.query(f'TRIG:COUN?')
        return int(float(response))

    def set_trigger_delay(self, delay):
        str_options = ['MIN', 'MAX']
        if isinstance(delay, (float, int)):
            self.instrument.write(f'TRIG:DEL {delay}')
        elif isinstance(delay, str) and (delay.upper() in str_options):
            self.instrument.write(f'TRIG:DEL {delay.upper()}')
        else:
            raise ValueError('invalid entry for delay')
        return None

    def get_trigger_delay(self):
        response = self.instrument.query(f'TRIG:DEL?')
        return float(response)

    def set_trigger_source(self, trig_source):
        trig_opts = ['IMM', 'IMMEDIATE', 'EXT', 'EXTERNAL',
                     'TIM', 'TIMER', 'BUS']
        trig_source = trig_source.upper()
        if trig_source in trig_opts:
            self.instrument.write(f'TRIG:SOUR {trig_source}')
        else:
            raise ValueError(f'Invalid arg for trig_source ({trig_opts})')
        return None

    def get_trigger_source(self):
        response = self.instrument.query(f'TRIG:SOUR?')
        return response.strip().lower()

    def store_arbitrary_waveform(self, data: Sequence,
                                 arb_name: str='VOLATILE',
                                 clear: bool = True) -> None:

        if not (8 < len(data) < 65536):
            raise ValueError('data must be between 8 and 65536 samples')

        data = np.array(data)
        # normalize the data:
        data = (data - np.min(data)) / (np.max(data) - np.min(data))
        data *= 2047  # spans +/- 2047 in the 33250
        data = data.astype(int)

        timeout_old = self.timeout
        self.timeout = 4000  # big waveforms need more time

        cmd_str = "DATA:DAC"
        try:
            self.instrument.write('{} {},{}'.format(cmd_str,
                                                    'VOLATILE',
                                                    ",".join(map(str, data))))
        except VisaIOError:
            print(f'timeout {self.timeout} trying 2x')
            self.timeout = self.timeout * 2
            self.cls()
            self.instrument.write('{} {},{}'.format(cmd_str,
                                                    'VOLATILE',
                                                    ",".join(map(str, data))))
        self.timeout = timeout_old

        if clear:
            self.instrument.write(f'DATA:DEL {arb_name}')
        # send data
        if arb_name != 'VOLATILE':
            self.instrument.write(f'DATA:COPY {arb_name}')
        return

    def select_arbitrary_waveform(self, arb_name: str='VOLATILE') -> None:
        self.instrument.write(f'FUNC:USER {arb_name}')
        self.set_waveform_type('USER')
        return

    def set_sample_rate(self, sample_rate: float) -> None:
        self.instrument.write(f'APPLY:USER {sample_rate}')
        return
=======
        self.write_resource('TRIG')
>>>>>>> ed7c3a55
<|MERGE_RESOLUTION|>--- conflicted
+++ resolved
@@ -1,11 +1,6 @@
-<<<<<<< HEAD
 from typing import Sequence
-from pythonequipmentdrivers import Scpi_Instrument, VisaIOError
+from pythonequipmentdrivers import VisaResource, VisaIOError
 import numpy as np
-=======
-from pythonequipmentdrivers import VisaResource
->>>>>>> ed7c3a55
-
 
 class Agilent_33250A(VisaResource):
     """
@@ -54,10 +49,10 @@
             polarity (bool, optional): True == Normal, False == Inverted.
             Defaults to True.
         """
-        self.instrument.write(f"OUTP:POL {'NORM' if polarity else 'INV'}")
+        self.write_resource(f"OUTP:POL {'NORM' if polarity else 'INV'}")
 
     def get_output_polarity(self) -> bool:
-        response = self.instrument.query("OUTP:POL?")
+        response = self.query_resource("OUTP:POL?")
         if response == 'NORM':
             return True
         elif response == 'INV':
@@ -70,7 +65,7 @@
         if (wave in self.valid_wave_types):
             self.write_resource(f'FUNC {wave}')
         else:
-            raise ValueError('Invalide Waveform type. '
+            raise ValueError('Invalid Waveform type. '
                              f'Supported: {self.valid_wave_types}')
 
     def get_waveform_type(self) -> str:
@@ -78,6 +73,19 @@
         return response.upper()
 
     def get_voltage_units(self) -> str:
+        return self.query_resource('VOLT:UNIT?')
+
+    def set_voltage_units(self, units: str = 'VPP') -> None:
+        """
+        Valid options are VPP, VRMS, DBM
+        """
+
+        valid_str = ('VPP', 'VRMS', 'DBM')
+
+        if isinstance(units, str) and (units.upper() in valid_str):
+            self.write_resource(f'VOLT:UNIT {units.upper()}')
+
+    def get_voltage_units(self) -> str:
         return self.instrument.query('VOLT:UNIT?')
 
     def set_voltage_units(self, units: str = 'VPP') -> None:
@@ -88,7 +96,7 @@
         valid_str = ('VPP', 'VRMS', 'DBM')
 
         if isinstance(units, str) and (units.upper() in valid_str):
-            self.instrument.write(f'VOLT:UNIT {units.upper()}')
+            self.write_resource(f'VOLT:UNIT {units.upper()}')
 
     def set_voltage_amplitude(self, voltage: float) -> None:
         self.write_resource(f'VOLT {float(voltage)}')
@@ -133,7 +141,7 @@
         return ('1' in response)
 
     def set_voltage_auto_range_once(self) -> None:
-        self.instrument.write("VOLT:RANG:AUTO ONCE")
+        self.write_resource("VOLT:RANG:AUTO ONCE")
 
     def set_burst_state(self, state: bool) -> None:
         self.write_resource(f'BURS:STAT {1 if state else 0}')
@@ -188,25 +196,24 @@
         return int(float(response))
 
     def trigger(self) -> None:
-<<<<<<< HEAD
-        self.instrument.write('TRIG')
+        self.write_resource('TRIG')
 
     def get_trigger_count(self):
-        response = self.instrument.query(f'TRIG:COUN?')
+        response = self.query_resource(f'TRIG:COUN?')
         return int(float(response))
 
     def set_trigger_delay(self, delay):
         str_options = ['MIN', 'MAX']
         if isinstance(delay, (float, int)):
-            self.instrument.write(f'TRIG:DEL {delay}')
+            self.write_resource(f'TRIG:DEL {delay}')
         elif isinstance(delay, str) and (delay.upper() in str_options):
-            self.instrument.write(f'TRIG:DEL {delay.upper()}')
+            self.write_resource(f'TRIG:DEL {delay.upper()}')
         else:
             raise ValueError('invalid entry for delay')
         return None
 
     def get_trigger_delay(self):
-        response = self.instrument.query(f'TRIG:DEL?')
+        response = self.query_resource(f'TRIG:DEL?')
         return float(response)
 
     def set_trigger_source(self, trig_source):
@@ -214,13 +221,13 @@
                      'TIM', 'TIMER', 'BUS']
         trig_source = trig_source.upper()
         if trig_source in trig_opts:
-            self.instrument.write(f'TRIG:SOUR {trig_source}')
+            self.write_resource(f'TRIG:SOUR {trig_source}')
         else:
             raise ValueError(f'Invalid arg for trig_source ({trig_opts})')
         return None
 
     def get_trigger_source(self):
-        response = self.instrument.query(f'TRIG:SOUR?')
+        response = self.query_resource(f'TRIG:SOUR?')
         return response.strip().lower()
 
     def store_arbitrary_waveform(self, data: Sequence,
@@ -241,33 +248,108 @@
 
         cmd_str = "DATA:DAC"
         try:
-            self.instrument.write('{} {},{}'.format(cmd_str,
+            self.write_resource('{} {},{}'.format(cmd_str,
                                                     'VOLATILE',
                                                     ",".join(map(str, data))))
         except VisaIOError:
             print(f'timeout {self.timeout} trying 2x')
             self.timeout = self.timeout * 2
             self.cls()
-            self.instrument.write('{} {},{}'.format(cmd_str,
+            self.write_resource('{} {},{}'.format(cmd_str,
                                                     'VOLATILE',
                                                     ",".join(map(str, data))))
         self.timeout = timeout_old
 
         if clear:
-            self.instrument.write(f'DATA:DEL {arb_name}')
+            self.write_resource(f'DATA:DEL {arb_name}')
         # send data
         if arb_name != 'VOLATILE':
-            self.instrument.write(f'DATA:COPY {arb_name}')
+            self.write_resource(f'DATA:COPY {arb_name}')
         return
 
     def select_arbitrary_waveform(self, arb_name: str='VOLATILE') -> None:
-        self.instrument.write(f'FUNC:USER {arb_name}')
+        self.write_resource(f'FUNC:USER {arb_name}')
         self.set_waveform_type('USER')
         return
 
     def set_sample_rate(self, sample_rate: float) -> None:
-        self.instrument.write(f'APPLY:USER {sample_rate}')
-        return
-=======
-        self.write_resource('TRIG')
->>>>>>> ed7c3a55
+        self.write_resource(f'APPLY:USER {sample_rate}')
+        return
+
+    def get_trigger_count(self):
+        response = self.query_resource(f'TRIG:COUN?')
+        return int(float(response))
+
+    def set_trigger_delay(self, delay):
+        str_options = ['MIN', 'MAX']
+        if isinstance(delay, (float, int)):
+            self.write_resource(f'TRIG:DEL {delay}')
+        elif isinstance(delay, str) and (delay.upper() in str_options):
+            self.write_resource(f'TRIG:DEL {delay.upper()}')
+        else:
+            raise ValueError('invalid entry for delay')
+        return None
+
+    def get_trigger_delay(self):
+        response = self.query_resource(f'TRIG:DEL?')
+        return float(response)
+
+    def set_trigger_source(self, trig_source):
+        trig_opts = ['IMM', 'IMMEDIATE', 'EXT', 'EXTERNAL',
+                     'TIM', 'TIMER', 'BUS']
+        trig_source = trig_source.upper()
+        if trig_source in trig_opts:
+            self.write_resource(f'TRIG:SOUR {trig_source}')
+        else:
+            raise ValueError(f'Invalid arg for trig_source ({trig_opts})')
+        return None
+
+    def get_trigger_source(self):
+        response = self.query_resource(f'TRIG:SOUR?')
+        return response.strip().lower()
+
+    def store_arbitrary_waveform(self, data: Sequence,
+                                 arb_name: str='VOLATILE',
+                                 clear: bool = True) -> None:
+
+        if not (8 < len(data) < 65536):
+            raise ValueError('data must be between 8 and 65536 samples')
+
+        data = np.array(data)
+        # normalize the data:
+        data = (data - np.min(data)) / (np.max(data) - np.min(data))
+        data *= 2047  # spans +/- 2047 in the 33250
+        data = data.astype(int)
+
+        timeout_old = self.timeout
+        self.timeout = 4000  # big waveforms need more time
+
+        cmd_str = "DATA:DAC"
+        try:
+            self.write_resource('{} {},{}'.format(cmd_str,
+                                                    'VOLATILE',
+                                                    ",".join(map(str, data))))
+        except VisaIOError:
+            print(f'timeout {self.timeout} trying 2x')
+            self.timeout = self.timeout * 2
+            self.cls()
+            self.write_resource('{} {},{}'.format(cmd_str,
+                                                    'VOLATILE',
+                                                    ",".join(map(str, data))))
+        self.timeout = timeout_old
+
+        if clear:
+            self.write_resource(f'DATA:DEL {arb_name}')
+        # send data
+        if arb_name != 'VOLATILE':
+            self.write_resource(f'DATA:COPY {arb_name}')
+        return
+
+    def select_arbitrary_waveform(self, arb_name: str='VOLATILE') -> None:
+        self.write_resource(f'FUNC:USER {arb_name}')
+        self.set_waveform_type('USER')
+        return
+
+    def set_sample_rate(self, sample_rate: float) -> None:
+        self.write_resource(f'APPLY:USER {sample_rate}')
+        return