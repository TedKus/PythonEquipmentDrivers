<<<<<<< HEAD
from typing import Sequence
from pythonequipmentdrivers import Scpi_Instrument, VisaIOError
import numpy as np
=======
from typing import Generator, Iterable, List, Tuple, Union
from pythonequipmentdrivers import VisaResource
>>>>>>> ed7c3a55


class Keysight_33500B(VisaResource):
    """
    Keysight_33500B(address)

    address : str, address of the connected function generator

    object for accessing basic functionallity of the Keysight_33500B function
    generator

    For additional commands see programmers Manual:
    https://literature.cdn.keysight.com/litweb/pdf/33500-90901.pdf
    """

    valid_wave_types = ('ARB', 'DC', 'NOIS', 'PRBS', 'PULSE', 'RAMP', 'SIN',
                        'SQU', 'TRI')

    def set_waveform_config(self, source: int = 1, **kwargs) -> None:
        """
        set_waveform_config(self, source, **kwargs)

        Sets multiple parameters to configure a waveform in one command.
        Parameters configured depend on the passed keyword arguements.

        Kwargs:
            wave_type (str, optional): Waveform type, valid options include
                'arb' (arbitrary), 'dc' (DC), 'nois' (noise), 'prbs' (?),
                'pulse' (pulse), 'ramp' (ramp), 'sin' (sine), 'squ' (square),
                and 'tri' (triangle).
            frequency (float, optional): Frequency of the waveform in Hz.
            amplitude (float, optional): Peak-to-peak amplitude of the waveform
                in Volts DC.
            offset (float, optional): DC offset voltage of the waveform in
                Volts DC.
            source (int, optional): Channel to configure (1,2). Defaults to 1.

        """

        wave_type = kwargs.get('wave_type', self.get_wave_type(source))
        frequency = kwargs.get('frequency', self.get_frequency(source))
        amplitude = kwargs.get('amplitude', self.get_voltage(source))
        offset = kwargs.get('offset', self.get_voltage_offset(source))

        self.write_resource('SOUR{}:APPL:{} {}, {}, {}'.format(source,
                                                               wave_type,
                                                               frequency,
                                                               amplitude,
                                                               offset))

    def get_waveform_config(self, source: int = 1):
        response = self.query_resource(f'SOUR{source}:APPL?')

        response = response.replace('"', '')

        wave_type, wave_info = response.split()

        wave_type = wave_type.lower()
        freq, amp, off = map(float, wave_info.split(','))
        return (wave_type, freq, amp, off)

<<<<<<< HEAD
    def set_waveform_type(self, waveform: str, source: int = 1) -> None:

        wave = str(waveform).upper()
        if (wave in self.valid_wave_types):
            self.instrument.write(f'SOUR{source}:FUNC {wave}')
        else:
            raise ValueError('Invalide Waveform type. '
                             f'Supported: {self.valid_wave_types}')

    def set_voltage(self, voltage: float, source: int = 1):
        self.instrument.write(f'SOUR{source}:VOLT {voltage}')
        return None
=======
    def set_voltage_amplitude(self, amplitude: float, source: int = 1) -> None:
        self.write_resource(f'SOUR{source}:VOLT:AMPL {amplitude}')
>>>>>>> ed7c3a55

    def get_voltage_amplitude(self, source: int = 1) -> float:
        response = self.query_resource(f'SOUR{source}:VOLT:AMPL?')
        return float(response)

<<<<<<< HEAD
    def set_voltage_amplitude(self, voltage: float, source: int = 1) -> None:
        self.set_voltage(voltage, source)

    def get_voltage_amplitude(self, source: int = 1) -> float:
        return self.get_voltage(source)

    def set_voltage_offset(self, voltage: float, source: int = 1):
        self.instrument.write(f'SOUR{source}:VOLT:OFFS {voltage}')
        return None
=======
    def set_voltage_offset(self, voltage: float, source: int = 1) -> None:
        self.write_resource(f'SOUR{source}:VOLT:OFFS {voltage}')
>>>>>>> ed7c3a55

    def get_voltage_offset(self, source: int = 1) -> float:
        response = self.query_resource(f'SOUR{source}:VOLT:OFFS?')
        return float(response)

    def set_voltage_high(self, voltage: float, source: int = 1) -> None:
        self.write_resource(f'SOUR{source}:VOLT:HIGH {voltage}')

    def get_voltage_high(self, source: int = 1) -> float:
        response = self.query_resource(f'SOUR{source}:VOLT:HIGH?')
        return float(response)

    def set_voltage_low(self, voltage: float, source: int = 1) -> None:
        self.write_resource(f'SOUR{source}:VOLT:LOW {voltage}')

    def get_voltage_low(self, source: int = 1) -> float:
        response = self.query_resource(f'SOUR{source}:VOLT:LOW?')
        return float(response)

    def set_frequency(self, frequency: float, source: int = 1) -> None:
        self.write_resource(f'SOUR{source}:FREQ {frequency}')

    def get_frequency(self, source: int = 1) -> float:
        response = self.query_resource(f'SOUR{source}:FREQ?')
        return float(response)

<<<<<<< HEAD
    def set_voltage_auto_range(self, state: bool, source: int = 1) -> None:
        self.instrument.write(f"SOUR{source}:VOLT:RANG:AUTO "
                              f"{'ON' if state else 'OFF'}")

    def get_voltage_auto_range(self, source: int = 1) -> bool:
        response = self.instrument.query(f'SOUR{source}:VOLT:RANG:AUTO?')
        if '1' in response:
            return True
        return False

    def set_wave_type(self, wave_type: str, source: int = 1):
        self.instrument.write(f'SOUR{source}:FUNC {wave_type}')
        return None
=======
    def set_wave_type(self, wave_type: str, source: int = 1) -> None:
        self.write_resource(f'SOUR{source}:FUNC {wave_type}')
>>>>>>> ed7c3a55

    def get_wave_type(self, source: int = 1) -> str:
        response = self.query_resource(f'SOUR{source}:FUNC?')
        return response.lower()

    def set_pulse_dc(self, duty_cycle, source: int = 1) -> None:
        dc = round(duty_cycle, 2)
        self.write_resource(f'SOUR{source}:FUNC:PULSE:DCYC {dc}')

    def get_pulse_dc(self, source: int = 1) -> float:
        response = self.query_resource(f'SOUR{source}:FUNC:PULSE:DCYC?')
        return float(response)

    def set_pulse_width(self, width: float, source: int = 1) -> None:
        self.write_resource(f'SOUR{source}:FUNC:PULSE:WIDT {width}')

    def get_pulse_width(self, source: int = 1) -> float:
        response = self.query_resource(f'SOUR{source}:FUNC:PULSE:WIDT?')
        return float(response)

    def set_pulse_period(self, period: float, source: int = 1) -> None:
        self.write_resource(f'SOUR{source}:FUNC:PULSE:PER {period}')

    def get_pulse_period(self, source: int = 1) -> float:
        response = self.query_resource(f'SOUR{source}:FUNC:PULSE:PER?')
        return float(response)

    def set_pulse_edge_time(self, time: float, which: str = 'both',
                            source: int = 1) -> None:

        which = which.upper()
        if which == 'BOTH':
            self.write_resource(f'SOUR{source}:FUNC:PULSE:TRAN {time}')

        elif which in ['RISE', 'RISING', 'R', 'LEAD', 'LEADING']:
            self.write_resource(f'SOUR{source}:FUNC:PULSE:TRAN:LEAD {time}')

        elif which in ['FALL', 'FALLING', 'F', 'TRAIL', 'TRAILING']:
            self.write_resource(f'SOUR{source}:FUNC:PULSE:TRAN:TRA {time}')
        else:
            raise ValueError('Invalid arguement for arg "which"')

    def get_pulse_edge_time(self, which: str = 'both', source: int = 1):
        cmd_str = f'SOUR{source}:FUNC:PULSE:TRAN'
        which = which.upper()
        if which == 'BOTH':
            response = [self.query_resource(f'{cmd_str}LEAD?'),
                        self.query_resource(f'{cmd_str}TRA?')]
        elif which in {'RISE', 'RISING', 'R', 'LEAD', 'LEADING'}:
            response = self.query_resource(f'{cmd_str}LEAD?')
        elif which in {'FALL', 'FALLING', 'F', 'TRAIL', 'TRAILING'}:
            response = self.query_resource(f'{cmd_str}TRA?')
        else:
            raise ValueError('Invalid option for "which" arg')

        if isinstance(response, list):
            return tuple(map(float, response))
        return float(response)

    def set_pulse_hold(self, param: str, source: int = 1) -> None:
        param = param.upper()
        if param not in ['DCYC', 'WIDT']:
            raise ValueError(f"Invalid param {param}, must by 'DCYC'/'WIDT'")
        self.write_resource(f'SOUR{source}:FUNC:PULSE:HOLD {param}')

    def get_pulse_hold(self, source: int = 1) -> str:
        response = self.query_resource(f'SOUR{source}:FUNC:PULSE:HOLD?')
        return response.lower()

    def set_square_dc(self, duty_cycle: float, source: int = 1) -> None:
        self.write_resource(f'SOUR{source}:FUNC:SQU:DCYC {duty_cycle}')

    def get_square_dc(self, source: int = 1) -> float:
        response = self.query_resource(f'SOUR{source}:FUNC:SQU:DCYC?')
        return float(response)

    def set_square_period(self, period: float, source: int = 1) -> None:
        self.write_resource(f'SOUR{source}:FUNC:SQU:PER {period}')

    def get_square_period(self, source: int = 1) -> float:
        response = self.query_resource(f'SOUR{source}:FUNC:SQU:PER?')
        return float(response)

    def set_burst_mode(self, mode: str, source: int = 1) -> None:
        mode = mode.upper()
        burst_modes = ('TRIG', 'GAT')
        if mode not in burst_modes:
            raise ValueError(f'Invalid mode, valid modes are: {burst_modes}')
        self.write_resource(f'SOUR{source}:BURS:MODE {mode}')

    def get_burst_mode(self, source: int = 1) -> str:
        response = self.query_resource(f'SOUR{source}:BURS:MODE?')
        return response.lower()

    def set_burst_gate_polarity(self, polarity: str, source: int = 1) -> None:
        polarity = polarity.upper()
        if polarity not in ['NORM', 'INV']:
            raise ValueError('Invalid mode, valid modes are "NORM"/"INV"')
        self.write_resource(f'SOUR{source}:BURS:GATE:POL {polarity}')

    def get_burst_gate_polarity(self, source: int = 1) -> str:
        response = self.query_resource(f'SOUR{source}:BURS:GATE:POL?')
        return response.lower()

    def set_burst_ncycles(self, ncycles: int, source: int = 1) -> None:
        str_options = ['INF', 'MIN', 'MAX']
        if isinstance(ncycles, int):
            self.write_resource(f'SOUR{source}:BURS:NCYC {ncycles}')
        elif isinstance(ncycles, str) and (ncycles.upper() in str_options):
            self.write_resource(f'SOUR{source}:BURS:NCYC {ncycles.upper()}')
        else:
            raise ValueError('invalid entry for ncycles')

    def get_burst_ncycles(self, source: int = 1) -> int:
        response = self.query_resource(f'SOUR{source}:BURS:NCYC?')
        return int(float(response))

    def set_burst_phase(self, phase: float, source: int = 1) -> None:
        str_options = ['MIN', 'MAX']
        if isinstance(phase, (float, int)):
            self.write_resource(f'SOUR{source}:BURS:PHASE {phase}')
        elif isinstance(phase, str) and (phase.upper() in str_options):
            self.write_resource(f'SOUR{source}:BURS:PHASE {phase.upper()}')
        else:
            raise ValueError('invalid entry for phase')

    def get_burst_phase(self, source: int = 1) -> float:
        response = self.query_resource(f'SOUR{source}:BURS:PHASE?')
        return float(response)

    def set_burst_state(self, state: bool, source: int = 1) -> None:
        self.write_resource(f'SOUR{source}:BURS:STAT {1 if state else 0}')

    def get_burst_state(self, source: int = 1) -> bool:
        response = self.query_resource(f'SOUR{int(source)}:BURS:STAT?')
        return bool(int(response))

    def trigger(self, source: int = 1) -> None:
        self.write_resource(f'TRIG{int(source)}')

<<<<<<< HEAD
    # def trigger_channel_on_off(self, source: int = 1) -> None:
    #     self.instrument.write(f'TRIG{int(source)}')

    def get_trigger_count(self, source: int = 1):
        response = self.instrument.query(f'TRIG{source}:COUN?')
=======
    def get_trigger_count(self, source: int = 1) -> int:
        response = self.query_resource(f'TRIG{source}:COUN?')
>>>>>>> ed7c3a55
        return int(float(response))

    def set_trigger_delay(self, delay: Union[float, int, str],
                          source: int = 1) -> None:
        str_options = ['MIN', 'MAX']
        if isinstance(delay, (float, int)):
            self.write_resource(f'TRIG{source}:DEL {delay}')
        elif isinstance(delay, str) and (delay.upper() in str_options):
            self.write_resource(f'TRIG{source}:DEL {delay.upper()}')
        else:
            raise ValueError('invalid entry for delay')

    def get_trigger_delay(self, source: int = 1) -> float:
        response = self.query_resource(f'TRIG{source}:DEL?')
        return float(response)

    def set_trigger_source(self, trig_source: str, source: int = 1) -> None:
        trig_opts = {'IMM', 'IMMEDIATE', 'EXT', 'EXTERNAL',
                     'TIM', 'TIMER', 'BUS'}
        trig_source = trig_source.upper()
        if trig_source in trig_opts:
            self.write_resource(f'TRIG{source}:SOUR {trig_source}')
        else:
            raise ValueError(f'Invalid arg for trig_source ({trig_opts})')

    def get_trigger_source(self, source: int = 1) -> str:
        response = self.query_resource(f'TRIG{source}:SOUR?')
        return response.lower()

    @property
    def angle_unit(self) -> str:
        return self.query_resource('UNIT:ANGL?').strip().lower()

    def set_voltage_display_mode(self, mode: str) -> None:
        mode = mode.upper()
        if mode in {'AMPL', 'HIGH', 'AMPLITUDEOFF', 'HIGHLOW'}:
            self.write_resource(f'DISP:UNIT:VOLT {mode}')
        else:
            raise ValueError('Invalid value for arg "mode"')

    @property
    def voltage_display_mode(self) -> str:
        response = self.query_resource('DISP:UNIT:VOLT?')
        return response.lower()

    def set_pulse_duration_display_mode(self, mode: str) -> None:
        mode = mode.upper()
        if mode in {'WIDT', 'WIDTH', 'DUTY'}:
            self.write_resource(f'DISP:UNIT:PULS {mode}')
        else:
            raise ValueError('Invalid value for arg "mode"')

    @property
    def pulse_duration_display_mode(self) -> str:
        response = self.query_resource('DISP:UNIT:PULS?')
        return response.lower()

    def set_horizontal_display_mode(self, mode: str) -> None:
        mode = mode.upper()
        if mode in {'FREQ', 'FREQUENCY', 'PER', 'PERIOD'}:
            self.write_resource(f'DISP:UNIT:RATE {mode}')
        else:
            raise ValueError('Invalid value for arg "mode"')

    @property
    def horizontal_display_mode(self) -> str:
        response = self.query_resource('DISP:UNIT:RATE?')
        return response.lower()

    def set_output_state(self, state: bool, source: int = 1) -> None:
        self.write_resource(f"OUTP{source} {1 if state else 0}")

    def get_output_state(self, source: int = 1) -> bool:
        response = self.query_resource(f"OUTP{int(source)}?")
        return bool(int(response))

    def set_output_impedance(self, impedance, source: int = 1) -> None:
        """Valid options are 1-10k, min, max, and inf"""
        self.write_resource(f'OUTP{source}:LOAD {impedance}')

    def get_output_impedance(self, source: int = 1) -> float:
        response = self.query_resource(f'OUTP{source}:LOAD?')
        return float(response)

<<<<<<< HEAD
    def set_output_polarity(self, polarity: bool = True, source=1) -> None:
        """set_output_polarity()
        Invert the waveform relative to the offset voltage. In the normal mode
        (default), the waveform goes positive during the first part of the
        cycle. In the inverted mode, the waveform goes negative during the
        first part of the cycle.

        Args:
            polarity (bool, optional): True == Normal, False == Inverted.
            Defaults to True.
        """
        self.instrument.write(f"OUTP{source}:POL "
                              f"{'NORM' if polarity else 'INV'}")

    def get_output_polarity(self, source=1) -> bool:
        response = self.instrument.query(f"OUTP{source}:POL?")
        if response == 'NORM':
            return True
        elif response == 'INV':
            return False

    def get_voltage_units(self, source: int = 1) -> str:
        return self.instrument.query(f'SOUR{source}:VOLT:UNIT?')

    def set_voltage_units(self, units: str = 'VPP', source: int = 1) -> None:
        """
        Valid options are VPP, VRMS, DBM
        """

        valid_str = ('VPP', 'VRMS', 'DBM')

        if isinstance(units, str) and (units.upper() in valid_str):
            self.instrument.write(f'SOUR{source}:VOLT:UNIT {units.upper()}')

    def set_display_text(self, text: str):
        self.instrument.write(f'DISP:TEXT "{text}"')
        return None
=======
    def set_display_text(self, text: str) -> None:
        self.write_resource(f'DISP:TEXT "{text}"')
>>>>>>> ed7c3a55

    def get_display_text(self) -> str:
        response = self.query_resource('DISP:TEXT?')
        return response.replace('"', '')

    def clear_display_text(self):
        return self.set_display_text("")

<<<<<<< HEAD
    def store_arbitrary_waveform(self, data: Sequence, arb_name: str,
                                 clear: bool = True) -> None:
=======
    @staticmethod
    def _clip_signal(data: Iterable[float],
                     val_min: float,
                     val_max: float) -> Generator[float, None, None]:
        """
        _clip_signal(data, val_min, val_max)

        Clips the values of the iterable data to the range [val_min, val_max].
        values within this range are passed unmodifed.

        Args:
            data (Iterable[float]): A series of values to clip
            val_min (float): minimum value of output
            val_max (float): maximum value of output

        Yields:
            Generator[float, None, None]: input sequence clipped to the
                specified range.
        """

        for x in data:
            yield min(max(x, val_min), val_max)

    @staticmethod
    def _normalize(data: Iterable[float]) -> Generator[float, None, None]:
        """
        _normalize(data)

        Normalized the input sequence to the range +/- 1.

        Args:
            data (Iterable[float]): series of values to normalize

        Yields:
            Generator[float, None, None]: normalized sequence
        """

        val_min = min(data)
        val_max = max(data)

        norm_val = max(
            abs(val_min),
            abs(val_min)
        )
        mid_val = (val_max + val_min)/2

        for x in data:
            yield (x - mid_val)/(norm_val + mid_val)

    def store_arbitrary_waveform(self,
                                 data: Iterable[float],
                                 arb_name: str) -> None:
        """

        Stores an arbitrary waveform to the volatile memory of the function
        generator. The waveform will be stored as a normalized sequence (-1,
        1), its amplitude can be adjusted using the amplitude/offset or
        high/low settings of the waveform. Sequence should be between 8 and
        65535 samples.

        Args:
            data (Iterable[float]): arbitrary waveform sequence
            arb_name (str): alias used to access the saved waveform
        """
>>>>>>> ed7c3a55

        if not (8 < len(data) < 65536):
            raise ValueError('data must be between 8 and 65536 samples')

<<<<<<< HEAD
        data = np.array(data)
        # normalize the data:
        data = (data - np.min(data)) / (np.max(data) - np.min(data))
        data *= 32767  # spans +/- 32767
        data = data.astype(int)

        timeout_old = self.timeout
        self.timeout = 4000  # big waveforms need more time

        if clear:
            self.instrument.write(f'DATA:VOL:CLE')
        # send data
        cmd_str = "SOUR1:DATA:ARB1:DAC"
        try:
            self.instrument.write('{} {},{}'.format(cmd_str,
                                                    arb_name,
                                                    ",".join(map(str, data))))
        except VisaIOError:
            print(f'timeout {self.timeout} trying 2x')
            self.timeout = self.timeout * 2
            self.instrument.write('{} {},{}'.format(cmd_str,
                                                    arb_name,
                                                    ",".join(map(str, data))))
        self.timeout = timeout_old
        return

    def select_arbitrary_waveform(self, arb_name: str,
                                  source: int = 1) -> None:
        self.instrument.write(f'SOUR{source}:FUNC:ARB {arb_name}')
        self.set_waveform_type('ARB', source)
        return

    def set_sample_rate(self, sample_rate: float, source: int = 1) -> None:
        self.instrument.write(f'SOUR{source}:FUNC:ARB:SRAT {sample_rate}')
        return
=======
        # send data
        self.write_resource(
            'SOUR:DATA:ARB1 {},{}'.format(
                arb_name,
                ",".join(
                    map(
                        str,
                        self._clip_signal(self._normalize(data), -1, 1)
                    )
                )
            )
        )

    def get_stored_waveform_names(self, source: int = 1) -> List[str]:
        """
        get_stored_waveform_names(source=1)

        Returns a list of aliases for arbitrary waveforms stored in the
        function generators volatile memory for the given channel.

        Args:
            source (int, optional): Channel to configure (1,2). Defaults to 1.

        Returns:
            List[str]: list of aliases
        """

        response = self.query_resource(f'SOUR{source}:DATA:VOL:CAT?')
        return response.replace('"', '').split(',')

    def clear_stored_waveforms(self) -> None:
        """
        clear_stored_waveforms()

        Clears the volatile memory of the function generator of all arbitrary
        waveforms and sequences.
        """

        self.write_resource('DATA:VOL:CLE')

    def set_arbitrary_waveform(self, arb_name: str, source: int = 1) -> None:
        """
        set_arbitrary_waveform(arb_name, source)

        Sets the arbitrary waveform file used by the function generator when
        the given channel is configured to use the ARB wave type.

        Args:
            arb_name (str): Alias of arbitrary waveform stored in the function
                generator
            source (int, optional): Channel to configure (1,2). Defaults to 1.
        """
        self.write_resource(f'SOUR{source}:FUNC:ARB {arb_name}')

    def get_arbitrary_waveform(self, source: int = 1) -> str:
        """
        get_arbitrary_waveform(source)

        Returns the arbitrary waveform file used by the function generator when
        the given channel is configured to use the ARB wave type.

        Args:
            source (int, optional): Channel to configure (1,2). Defaults to 1.

        Returns:
            str: Alias of arbitrary waveform stored in the function generator
        """

        return self.query_resource(f'SOUR{source}:FUNC:ARB?').replace('"', '')

    def set_arbitrary_waveform_sample_rate(self, sample_rate: float,
                                           source: int = 1) -> None:
        """
        set_arbitrary_waveform_sample_rate(sample_rate, source=1)

        Sets the sample rate used for arbitrary waveforms on the given channel.

        Args:
            sample_rate (float): Sample rate in samples/sec
            source (int, optional): Channel to configure (1,2). Defaults to 1.
        """

        self.write_resource(f'SOUR{source}:FUNC:ARB:SRATE {sample_rate}')

    def get_arbitrary_waveform_sample_rate(self, source: int = 1) -> float:
        """
        get_arbitrary_waveform_sample_rate(source=1)

        Retrives the sample rate used for arbitrary waveforms on the specifed
        channel.

        Args:
            source (int, optional): Channel to configure (1,2). Defaults to 1.
        Returns:
            float: Sample rate in samples/sec
        """

        response = self.query_resource(f'SOUR{source}:FUNC:ARB:SRATE?')
        return float(response)

    def read_error_queue(self) -> List[Tuple[int, str]]:
        """
        read_error_queue()

        Reads the error queue of the function generator, return the queue as
        list. Errors are returned in the same order as the were logged within
        the function generator. Note: using this method to read the error queue
        will clear the error queue in the function generator.

        Returns:
            List[Tuple[int, str]]: error_code, error_message tuples for each
                error logged. If no errors have occured this list will be
                empty.
        """

        error_queue: List[Tuple[int, str]] = []

        while True:
            response = self.query_resource('SYST:ERR?')

            error_code, error_string = response.split(',')
            error_code = int(error_code)

            if error_code == 0:  # no error
                break
>>>>>>> ed7c3a55

            error_queue.append((error_code, error_string))

        return error_queue<|MERGE_RESOLUTION|>--- conflicted
+++ resolved
@@ -1,11 +1,5 @@
-<<<<<<< HEAD
-from typing import Sequence
-from pythonequipmentdrivers import Scpi_Instrument, VisaIOError
-import numpy as np
-=======
 from typing import Generator, Iterable, List, Tuple, Union
 from pythonequipmentdrivers import VisaResource
->>>>>>> ed7c3a55
 
 
 class Keysight_33500B(VisaResource):
@@ -67,7 +61,6 @@
         freq, amp, off = map(float, wave_info.split(','))
         return (wave_type, freq, amp, off)
 
-<<<<<<< HEAD
     def set_waveform_type(self, waveform: str, source: int = 1) -> None:
 
         wave = str(waveform).upper()
@@ -77,32 +70,15 @@
             raise ValueError('Invalide Waveform type. '
                              f'Supported: {self.valid_wave_types}')
 
-    def set_voltage(self, voltage: float, source: int = 1):
-        self.instrument.write(f'SOUR{source}:VOLT {voltage}')
-        return None
-=======
     def set_voltage_amplitude(self, amplitude: float, source: int = 1) -> None:
         self.write_resource(f'SOUR{source}:VOLT:AMPL {amplitude}')
->>>>>>> ed7c3a55
 
     def get_voltage_amplitude(self, source: int = 1) -> float:
         response = self.query_resource(f'SOUR{source}:VOLT:AMPL?')
         return float(response)
 
-<<<<<<< HEAD
-    def set_voltage_amplitude(self, voltage: float, source: int = 1) -> None:
-        self.set_voltage(voltage, source)
-
-    def get_voltage_amplitude(self, source: int = 1) -> float:
-        return self.get_voltage(source)
-
-    def set_voltage_offset(self, voltage: float, source: int = 1):
-        self.instrument.write(f'SOUR{source}:VOLT:OFFS {voltage}')
-        return None
-=======
     def set_voltage_offset(self, voltage: float, source: int = 1) -> None:
         self.write_resource(f'SOUR{source}:VOLT:OFFS {voltage}')
->>>>>>> ed7c3a55
 
     def get_voltage_offset(self, source: int = 1) -> float:
         response = self.query_resource(f'SOUR{source}:VOLT:OFFS?')
@@ -129,7 +105,6 @@
         response = self.query_resource(f'SOUR{source}:FREQ?')
         return float(response)
 
-<<<<<<< HEAD
     def set_voltage_auto_range(self, state: bool, source: int = 1) -> None:
         self.instrument.write(f"SOUR{source}:VOLT:RANG:AUTO "
                               f"{'ON' if state else 'OFF'}")
@@ -140,13 +115,8 @@
             return True
         return False
 
-    def set_wave_type(self, wave_type: str, source: int = 1):
-        self.instrument.write(f'SOUR{source}:FUNC {wave_type}')
-        return None
-=======
     def set_wave_type(self, wave_type: str, source: int = 1) -> None:
         self.write_resource(f'SOUR{source}:FUNC {wave_type}')
->>>>>>> ed7c3a55
 
     def get_wave_type(self, source: int = 1) -> str:
         response = self.query_resource(f'SOUR{source}:FUNC?')
@@ -287,16 +257,8 @@
     def trigger(self, source: int = 1) -> None:
         self.write_resource(f'TRIG{int(source)}')
 
-<<<<<<< HEAD
-    # def trigger_channel_on_off(self, source: int = 1) -> None:
-    #     self.instrument.write(f'TRIG{int(source)}')
-
-    def get_trigger_count(self, source: int = 1):
-        response = self.instrument.query(f'TRIG{source}:COUN?')
-=======
     def get_trigger_count(self, source: int = 1) -> int:
         response = self.query_resource(f'TRIG{source}:COUN?')
->>>>>>> ed7c3a55
         return int(float(response))
 
     def set_trigger_delay(self, delay: Union[float, int, str],
@@ -381,7 +343,6 @@
         response = self.query_resource(f'OUTP{source}:LOAD?')
         return float(response)
 
-<<<<<<< HEAD
     def set_output_polarity(self, polarity: bool = True, source=1) -> None:
         """set_output_polarity()
         Invert the waveform relative to the offset voltage. In the normal mode
@@ -416,13 +377,8 @@
         if isinstance(units, str) and (units.upper() in valid_str):
             self.instrument.write(f'SOUR{source}:VOLT:UNIT {units.upper()}')
 
-    def set_display_text(self, text: str):
-        self.instrument.write(f'DISP:TEXT "{text}"')
-        return None
-=======
     def set_display_text(self, text: str) -> None:
         self.write_resource(f'DISP:TEXT "{text}"')
->>>>>>> ed7c3a55
 
     def get_display_text(self) -> str:
         response = self.query_resource('DISP:TEXT?')
@@ -431,10 +387,6 @@
     def clear_display_text(self):
         return self.set_display_text("")
 
-<<<<<<< HEAD
-    def store_arbitrary_waveform(self, data: Sequence, arb_name: str,
-                                 clear: bool = True) -> None:
-=======
     @staticmethod
     def _clip_signal(data: Iterable[float],
                      val_min: float,
@@ -499,48 +451,10 @@
             data (Iterable[float]): arbitrary waveform sequence
             arb_name (str): alias used to access the saved waveform
         """
->>>>>>> ed7c3a55
 
         if not (8 < len(data) < 65536):
             raise ValueError('data must be between 8 and 65536 samples')
 
-<<<<<<< HEAD
-        data = np.array(data)
-        # normalize the data:
-        data = (data - np.min(data)) / (np.max(data) - np.min(data))
-        data *= 32767  # spans +/- 32767
-        data = data.astype(int)
-
-        timeout_old = self.timeout
-        self.timeout = 4000  # big waveforms need more time
-
-        if clear:
-            self.instrument.write(f'DATA:VOL:CLE')
-        # send data
-        cmd_str = "SOUR1:DATA:ARB1:DAC"
-        try:
-            self.instrument.write('{} {},{}'.format(cmd_str,
-                                                    arb_name,
-                                                    ",".join(map(str, data))))
-        except VisaIOError:
-            print(f'timeout {self.timeout} trying 2x')
-            self.timeout = self.timeout * 2
-            self.instrument.write('{} {},{}'.format(cmd_str,
-                                                    arb_name,
-                                                    ",".join(map(str, data))))
-        self.timeout = timeout_old
-        return
-
-    def select_arbitrary_waveform(self, arb_name: str,
-                                  source: int = 1) -> None:
-        self.instrument.write(f'SOUR{source}:FUNC:ARB {arb_name}')
-        self.set_waveform_type('ARB', source)
-        return
-
-    def set_sample_rate(self, sample_rate: float, source: int = 1) -> None:
-        self.instrument.write(f'SOUR{source}:FUNC:ARB:SRAT {sample_rate}')
-        return
-=======
         # send data
         self.write_resource(
             'SOUR:DATA:ARB1 {},{}'.format(
@@ -666,7 +580,6 @@
 
             if error_code == 0:  # no error
                 break
->>>>>>> ed7c3a55
 
             error_queue.append((error_code, error_string))
 
