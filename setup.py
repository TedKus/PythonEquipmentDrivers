from setuptools import setup, find_packages


setup(name='pythonequipmentdrivers',
<<<<<<< HEAD
      version='1.7.2',
=======
      version='1.9.0',
>>>>>>> e91a30de
      description="""
                  A library of software drivers to interface with various
                  pieces of test instrumentation
                  """,
      url='https://github.com/AnnaGiasson/PythonEquipmentDrivers',
      author='Anna Giasson',
      author_email='AnnaGraceGiasson@GMail.com', license='MIT',
      packages=find_packages(), zip_safe=False,
      classifiers=[
                   'Development Status :: 4 - Beta',
                   'Environment :: Console',
                   'Intended Audience :: Developers',
                   'Programming Language :: Python'
                   ],
      install_requires=[
                        'pyvisa',
                        'numpy',
                        'pypiwin32',
                        ],
      )<|MERGE_RESOLUTION|>--- conflicted
+++ resolved
@@ -2,11 +2,7 @@
 
 
 setup(name='pythonequipmentdrivers',
-<<<<<<< HEAD
-      version='1.7.2',
-=======
       version='1.9.0',
->>>>>>> e91a30de
       description="""
                   A library of software drivers to interface with various
                   pieces of test instrumentation
