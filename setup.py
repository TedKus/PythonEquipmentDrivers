from setuptools import find_packages, setup

setup(name='pythonequipmentdrivers',
<<<<<<< HEAD
      version='1.10.2',
=======
      version='2.0.0',
>>>>>>> ed7c3a55
      description="""
                  A library of software drivers to interface with various
                  pieces of test instrumentation
                  """,
      url='https://github.com/AnnaGiasson/PythonEquipmentDrivers',
      author='Anna Giasson',
      author_email='AnnaGraceGiasson@GMail.com', license='MIT',
      packages=find_packages(), zip_safe=False,
      classifiers=[
                   'Development Status :: 4 - Beta',
                   'Environment :: Console',
                   'Intended Audience :: Developers',
                   'Programming Language :: Python'
                   ],
      install_requires=[
                        'pyvisa',
                        'numpy',
                        'pypiwin32',
                        ],
      )<|MERGE_RESOLUTION|>--- conflicted
+++ resolved
@@ -1,11 +1,7 @@
 from setuptools import find_packages, setup
 
 setup(name='pythonequipmentdrivers',
-<<<<<<< HEAD
-      version='1.10.2',
-=======
       version='2.0.0',
->>>>>>> ed7c3a55
       description="""
                   A library of software drivers to interface with various
                   pieces of test instrumentation
